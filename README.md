# Scheduler

Security-first, pnpm-only project scaffold with comprehensive Firebase and GCP CLI configuration management.

## 🚀 Quick Start

### Initial Setup

1. **Configure Firebase & GCP** (one-time setup):

   ```bash
   ./scripts/setup-cli-config.sh full
   ```

2. **Start development**:
   ```bash
   pnpm run dev
   ```

### CLI Configuration System

This project includes a complete CLI-based configuration system for Firebase and Google Cloud Platform:

- **🔧 Environment Management**: Automated setup of Firebase and GCP configurations
- **🔐 Secret Management**: Secure handling of API keys and service accounts using Google Secret Manager
- **🛠️ Service Accounts**: Automated creation and management of service accounts with proper roles
- **📋 Validation**: Built-in validation and troubleshooting tools

**Quick Commands:**

```bash
# Complete setup (recommended for first-time)
./scripts/setup-cli-config.sh full

# Interactive setup menu
./scripts/setup-cli-config.sh interactive

# Check configuration status
./scripts/setup-cli-config.sh status

# Validate existing setup
./scripts/validate-setup.sh
```

For detailed instructions, see [Firebase & GCP CLI Setup Guide](docs/firebase-gcp-cli-setup.md).

## Documentation

<<<<<<< HEAD
See `.github/copilot-instructions.md` for concise, up-to-date guidance tailored to this repo (architecture map, workflows, security, and patterns with file references). For a deeper dive into data flows and security choices, read `docs/architecture.md`.

### Useful Tasks (VS Code)

- Start All (Web + API): runs Next.js and Firebase emulators in parallel
- Complete: Stabilize & Validate: ensure pnpm, install deps, husky, then lint → typecheck → build → gitleaks and CLI checks
- Cloud: Setup (Full/Interactive): orchestrates GCP + Firebase + service accounts + secrets sync

### Scripts (CLI)

- `./scripts/setup-cli-config.sh full|interactive|status|validate`
- `./scripts/setup-firebase.sh`, `./scripts/setup-gcp.sh`, `./scripts/service-accounts.sh`
- `./scripts/secrets-management.sh` and `./scripts/env-utils.sh`
=======
- **AI Agent Instructions:** See [`.github/copilot-instructions.md`](.github/copilot-instructions.md) for concise, up-to-date guidance tailored to this repo (architecture map, workflows, security, and patterns with file references)
- **Architecture Overview:** See [`docs/architecture.md`](docs/architecture.md) for technical architecture, auth patterns, AI integration, and component structure
- **App Features & Design:** See [`docs/blueprint.md`](docs/blueprint.md) for app features and UI design guidelines
- **CLI Setup Guide:** See [`docs/firebase-gcp-cli-setup.md`](docs/firebase-gcp-cli-setup.md) for detailed Firebase & GCP configuration
>>>>>>> e0d96672
<|MERGE_RESOLUTION|>--- conflicted
+++ resolved
@@ -46,23 +46,7 @@
 
 ## Documentation
 
-<<<<<<< HEAD
-See `.github/copilot-instructions.md` for concise, up-to-date guidance tailored to this repo (architecture map, workflows, security, and patterns with file references). For a deeper dive into data flows and security choices, read `docs/architecture.md`.
-
-### Useful Tasks (VS Code)
-
-- Start All (Web + API): runs Next.js and Firebase emulators in parallel
-- Complete: Stabilize & Validate: ensure pnpm, install deps, husky, then lint → typecheck → build → gitleaks and CLI checks
-- Cloud: Setup (Full/Interactive): orchestrates GCP + Firebase + service accounts + secrets sync
-
-### Scripts (CLI)
-
-- `./scripts/setup-cli-config.sh full|interactive|status|validate`
-- `./scripts/setup-firebase.sh`, `./scripts/setup-gcp.sh`, `./scripts/service-accounts.sh`
-- `./scripts/secrets-management.sh` and `./scripts/env-utils.sh`
-=======
 - **AI Agent Instructions:** See [`.github/copilot-instructions.md`](.github/copilot-instructions.md) for concise, up-to-date guidance tailored to this repo (architecture map, workflows, security, and patterns with file references)
 - **Architecture Overview:** See [`docs/architecture.md`](docs/architecture.md) for technical architecture, auth patterns, AI integration, and component structure
 - **App Features & Design:** See [`docs/blueprint.md`](docs/blueprint.md) for app features and UI design guidelines
-- **CLI Setup Guide:** See [`docs/firebase-gcp-cli-setup.md`](docs/firebase-gcp-cli-setup.md) for detailed Firebase & GCP configuration
->>>>>>> e0d96672
+- **CLI Setup Guide:** See [`docs/firebase-gcp-cli-setup.md`](docs/firebase-gcp-cli-setup.md) for detailed Firebase & GCP configuration