--- conflicted
+++ resolved
@@ -3,7 +3,7 @@
 service cloud.firestore {
   match /databases/{database}/documents {
 
-<<<<<<< HEAD
+    /** ---------- Auth & Org Helpers ---------- **/
     function isSignedIn() {
       return request.auth != null;
     }
@@ -16,32 +16,21 @@
       return isSignedIn() && exists(orgMemberDoc(orgId));
     }
 
+    // Safe role getter (only called if membership exists)
     function orgRole(orgId) {
       return get(orgMemberDoc(orgId)).data.role;
     }
 
+    // roles: array<string> e.g., ['admin'] or ['admin','manager']
     function hasOrgRole(orgId, roles) {
       return hasOrgMembership(orgId) && (orgRole(orgId) in roles);
     }
 
     function isOrgAdmin(orgId) {
       return hasOrgRole(orgId, ['admin']);
-=======
-    // Helper function to check if a user is a member of a specific org
-    function isOrgMember(orgId) {
-      return request.auth != null
-        && exists(/databases/$(database)/documents/orgs/$(orgId)/members/$(request.auth.uid));
-    }
-
-    // Helper function to check if a user has a specific role in an org
-    function hasOrgRole(orgId, role) {
-      return isOrgMember(orgId)
-        && get(/databases/$(database)/documents/orgs/$(orgId)/members/$(request.auth.uid)).data.role == role;
->>>>>>> cd444b6f
     }
 
     function isOrgAdminOrManager(orgId) {
-<<<<<<< HEAD
       return hasOrgRole(orgId, ['admin', 'manager']);
     }
 
@@ -55,34 +44,41 @@
         && get(userDoc()).data.orgId == orgId;
     }
 
+    // Parent portal via custom auth claims:
+    //  - request.auth.token.parentAdmin == true
+    //  - request.auth.token.parentId == parentId
     function isParentAdmin(parentId) {
       return isSignedIn()
         && request.auth.token.parentAdmin == true
         && request.auth.token.parentId == parentId;
-=======
-      return isOrgMember(orgId)
-        && (get(/databases/$(database)/documents/orgs/$(orgId)/members/$(request.auth.uid)).data.role in ['admin', 'manager']);
->>>>>>> cd444b6f
     }
 
+    /** ---------- Orgs Collection ---------- **/
     match /orgs/{orgId} {
+      // Members can read org metadata
       allow read: if hasOrgMembership(orgId);
 
+      // Creator writes must self-consistently point at their own UID & orgId
       allow create: if isSignedIn()
         && request.resource.data.ownerUid == request.auth.uid
         && request.resource.data.createdBy == request.auth.uid
         && request.resource.data.orgId == orgId;
 
+      // Admins update only their org, and user/org linkage must match
       allow update: if isOrgAdmin(orgId)
         && userOrgMatches(orgId)
         && request.resource.data.orgId == orgId
         && resource.data.orgId == orgId;
 
+      // Never delete org documents via client
       allow delete: if false;
 
+      /** --- orgs/{orgId}/members --- **/
       match /members/{memberId} {
         allow read: if hasOrgMembership(orgId);
 
+        // Only admins can create/update members within their org,
+        // enforcing uid & orgId immutability and alignment
         allow create: if isOrgAdmin(orgId)
           && request.resource.data.uid == memberId
           && request.resource.data.orgId == orgId;
@@ -94,14 +90,18 @@
         allow delete: if isOrgAdmin(orgId);
       }
 
+      /** --- orgs/{orgId}/attendance --- **/
       match /attendance/{attendanceId} {
         allow read: if hasOrgMembership(orgId);
 
+        // Staff can create their own "pending" entry under their org
         allow create: if hasOrgMembership(orgId)
           && request.auth.uid == request.resource.data.staffId
           && request.resource.data.tenantId == orgId
           && request.resource.data.status == "pending";
 
+        // Staff may update their own pending record without escalating status;
+        // Admin/Manager may update within same tenant/staff boundaries.
         allow update: if (
             hasOrgMembership(orgId)
             && request.auth.uid == resource.data.staffId
@@ -118,6 +118,7 @@
         allow delete: if false;
       }
 
+      /** --- orgs/{orgId}/joinRequests --- **/
       match /joinRequests/{requestId} {
         allow read: if (
             isSignedIn() && request.auth.uid == resource.data.requestedBy
@@ -133,6 +134,7 @@
           || (isSignedIn() && request.auth.uid == resource.data.requestedBy);
       }
 
+      /** --- orgs/{orgId}/invites --- **/
       match /invites/{inviteId} {
         allow read: if isOrgAdminOrManager(orgId);
         allow create: if isOrgAdminOrManager(orgId)
@@ -142,6 +144,7 @@
         allow delete: if isOrgAdminOrManager(orgId);
       }
 
+      /** --- orgs/{orgId}/shifts --- **/
       match /shifts/{shiftId} {
         allow read: if hasOrgMembership(orgId);
         allow create: if isOrgAdminOrManager(orgId)
@@ -152,17 +155,22 @@
         allow delete: if isOrgAdminOrManager(orgId);
       }
 
+      /** --- orgs/{orgId}/public --- **/
       match /public/{docId} {
+        // Public read only if explicitly listed
         allow read: if resource.data.listed == true;
+        // Only org admins/managers may write to public docs
         allow write: if isOrgAdminOrManager(orgId);
       }
     }
 
+    /** ---------- Users (self) ---------- **/
     match /users/{uid} {
       allow read: if isSignedIn() && request.auth.uid == uid;
       allow write: if false;
     }
 
+    /** ---------- Parent Portal ---------- **/
     match /parents/{parentId} {
       allow read: if isParentAdmin(parentId);
       allow write: if false;
@@ -183,6 +191,7 @@
       }
     }
 
+    /** ---------- Default deny ---------- **/
     match /{document=**} {
       allow read, write: if false;
     }
