--- conflicted
+++ resolved
@@ -3,29 +3,6 @@
 service cloud.firestore {
   match /databases/{database}/documents {
 
-<<<<<<< HEAD
-    /** ---------- Auth & Org Helpers ---------- **/
-    function isSignedIn() {
-      return request.auth != null;
-    }
-
-    function orgMemberDoc(orgId) {
-      return /databases/$(database)/documents/orgs/$(orgId)/members/$(request.auth.uid);
-    }
-
-    function hasOrgMembership(orgId) {
-      return isSignedIn() && exists(orgMemberDoc(orgId));
-    }
-
-    // Safe role getter (only called if membership exists)
-    function orgRole(orgId) {
-      return get(orgMemberDoc(orgId)).data.role;
-    }
-
-    // roles: array<string> e.g., ['admin'] or ['admin','manager']
-    function hasOrgRole(orgId, roles) {
-      return hasOrgMembership(orgId) && (orgRole(orgId) in roles);
-=======
     function isSignedIn() {
       return request.auth != null;
     }
@@ -54,7 +31,6 @@
 
     function hasOrgRole(orgId, roles) {
       return orgMembership(orgId) && (orgRole(orgId) in roles);
->>>>>>> 3295bd57
     }
 
     function isOrgAdmin(orgId) {
@@ -65,25 +41,6 @@
       return hasOrgRole(orgId, ['admin', 'manager']);
     }
 
-<<<<<<< HEAD
-    function userDoc() {
-      return /databases/$(database)/documents/users/$(request.auth.uid);
-    }
-
-    function userOrgMatches(orgId) {
-      return isSignedIn()
-        && exists(userDoc())
-        && get(userDoc()).data.orgId == orgId;
-    }
-
-    // Parent portal via custom auth claims:
-    //  - request.auth.token.parentAdmin == true
-    //  - request.auth.token.parentId == parentId
-    function isParentAdmin(parentId) {
-      return isSignedIn()
-        && request.auth.token.parentAdmin == true
-        && request.auth.token.parentId == parentId;
-=======
     function isParentAdmin(parentId) {
       return request.auth != null
         && request.auth.token.parentAdmin == true
@@ -104,152 +61,10 @@
         && resource.data.tenantId == orgId
         && request.resource.data.staffId == resource.data.staffId
         && !(request.method == 'delete');
->>>>>>> 3295bd57
     }
 
     /** ---------- Orgs Collection ---------- **/
     match /orgs/{orgId} {
-<<<<<<< HEAD
-      // Members can read org metadata
-      allow read: if hasOrgMembership(orgId);
-
-      // Creator writes must self-consistently point at their own UID & orgId
-      allow create: if isSignedIn()
-        && request.resource.data.ownerUid == request.auth.uid
-        && request.resource.data.createdBy == request.auth.uid
-        && request.resource.data.orgId == orgId;
-
-      // Admins update only their org, and user/org linkage must match
-      allow update: if isOrgAdmin(orgId)
-        && userOrgMatches(orgId)
-        && request.resource.data.orgId == orgId
-        && resource.data.orgId == orgId;
-
-      // Never delete org documents via client
-      allow delete: if false;
-
-      /** --- orgs/{orgId}/members --- **/
-      match /members/{memberId} {
-        allow read: if hasOrgMembership(orgId);
-
-        // Only admins can create/update members within their org,
-        // enforcing uid & orgId immutability and alignment
-        allow create: if isOrgAdmin(orgId)
-          && request.resource.data.uid == memberId
-          && request.resource.data.orgId == orgId;
-
-        allow update: if isOrgAdmin(orgId)
-          && request.resource.data.uid == memberId
-          && request.resource.data.orgId == orgId;
-
-        allow delete: if isOrgAdmin(orgId);
-      }
-
-      /** --- orgs/{orgId}/attendance --- **/
-      match /attendance/{attendanceId} {
-        allow read: if hasOrgMembership(orgId);
-
-        // Staff can create their own "pending" entry under their org
-        allow create: if hasOrgMembership(orgId)
-          && request.auth.uid == request.resource.data.staffId
-          && request.resource.data.tenantId == orgId
-          && request.resource.data.status == "pending";
-
-        // Staff may update their own pending record without escalating status;
-        // Admin/Manager may update within same tenant/staff boundaries.
-        allow update: if (
-            hasOrgMembership(orgId)
-            && request.auth.uid == resource.data.staffId
-            && resource.data.status == "pending"
-            && request.resource.data.status == "pending"
-            && request.resource.data.staffId == resource.data.staffId
-            && request.resource.data.tenantId == resource.data.tenantId
-          ) || (
-            isOrgAdminOrManager(orgId)
-            && request.resource.data.staffId == resource.data.staffId
-            && request.resource.data.tenantId == resource.data.tenantId
-          );
-
-        allow delete: if false;
-      }
-
-      /** --- orgs/{orgId}/joinRequests --- **/
-      match /joinRequests/{requestId} {
-        allow read: if (
-            isSignedIn() && request.auth.uid == resource.data.requestedBy
-          ) || isOrgAdminOrManager(orgId);
-
-        allow create: if isSignedIn()
-          && request.auth.uid == request.resource.data.requestedBy
-          && request.resource.data.orgId == orgId;
-
-        allow update: if isOrgAdminOrManager(orgId);
-
-        allow delete: if isOrgAdminOrManager(orgId)
-          || (isSignedIn() && request.auth.uid == resource.data.requestedBy);
-      }
-
-      /** --- orgs/{orgId}/invites --- **/
-      match /invites/{inviteId} {
-        allow read: if isOrgAdminOrManager(orgId);
-        allow create: if isOrgAdminOrManager(orgId)
-          && request.resource.data.orgId == orgId;
-        allow update: if isOrgAdminOrManager(orgId)
-          && request.resource.data.orgId == orgId;
-        allow delete: if isOrgAdminOrManager(orgId);
-      }
-
-      /** --- orgs/{orgId}/shifts --- **/
-      match /shifts/{shiftId} {
-        allow read: if hasOrgMembership(orgId);
-        allow create: if isOrgAdminOrManager(orgId)
-          && request.resource.data.orgId == orgId;
-        allow update: if isOrgAdminOrManager(orgId)
-          && request.resource.data.orgId == orgId
-          && resource.data.orgId == orgId;
-        allow delete: if isOrgAdminOrManager(orgId);
-      }
-
-      /** --- orgs/{orgId}/public --- **/
-      match /public/{docId} {
-        // Public read only if explicitly listed
-        allow read: if resource.data.listed == true;
-        // Only org admins/managers may write to public docs
-        allow write: if isOrgAdminOrManager(orgId);
-      }
-    }
-
-    /** ---------- Users (self) ---------- **/
-    match /users/{uid} {
-      allow read: if isSignedIn() && request.auth.uid == uid;
-      allow write: if false;
-    }
-
-    /** ---------- Parent Portal ---------- **/
-    match /parents/{parentId} {
-      allow read: if isParentAdmin(parentId);
-      allow write: if false;
-
-      match /contracts/{contractId} {
-        allow read: if isParentAdmin(parentId);
-        allow write: if false;
-      }
-
-      match /ledgers/{periodId} {
-        allow read: if isParentAdmin(parentId);
-        allow write: if false;
-
-        match /lines/{lineId} {
-          allow read: if isParentAdmin(parentId);
-          allow write: if false;
-        }
-      }
-    }
-
-    /** ---------- Default deny ---------- **/
-    match /{document=**} {
-      allow read, write: if false;
-=======
       allow read: if orgMembership(orgId);
       allow create, update: if isOrgAdmin(orgId) && userOrgMatches(orgId);
       allow delete: if false;
@@ -293,7 +108,6 @@
           allow create, update, delete: if false;
         }
       }
->>>>>>> 3295bd57
     }
   }
 }