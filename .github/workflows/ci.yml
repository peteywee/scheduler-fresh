name: CI - pnpm lint, typecheck, test, build

on:
  push:
    branches: [main]
  pull_request:

jobs:
  node-ci:
    runs-on: ubuntu-latest
    steps:
      - uses: actions/checkout@v4

      - uses: pnpm/action-setup@v4
        with:
          version: 10.17.1

      - uses: actions/setup-node@v4
        with:
          node-version: 20
          cache: "pnpm"

      - run: pnpm install --frozen-lockfile

      - name: Lint
        run: pnpm run lint

      - name: Typecheck
        run: pnpm run typecheck

      - name: Test
<<<<<<< HEAD
        run: pnpm run test

      - name: Test Firestore Rules
        run: pnpm run test:rules
=======
        run: pnpm run test:run
        env:
          NODE_ENV: test

      - name: Test Firestore Rules
        run: pnpm run test:rules
        env:
          NODE_ENV: test
>>>>>>> 60874b91

      - name: Build
        run: pnpm run build
        env:
          NEXT_TELEMETRY_DISABLED: "1"<|MERGE_RESOLUTION|>--- conflicted
+++ resolved
@@ -29,12 +29,6 @@
         run: pnpm run typecheck
 
       - name: Test
-<<<<<<< HEAD
-        run: pnpm run test
-
-      - name: Test Firestore Rules
-        run: pnpm run test:rules
-=======
         run: pnpm run test:run
         env:
           NODE_ENV: test
@@ -43,7 +37,6 @@
         run: pnpm run test:rules
         env:
           NODE_ENV: test
->>>>>>> 60874b91
 
       - name: Build
         run: pnpm run build
