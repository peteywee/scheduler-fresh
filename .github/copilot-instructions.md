<<<<<<< HEAD
## Copilot Instructions · Scheduler Fresh

Goal: get productive fast in this Next.js 15 + Firebase app with AI (Genkit) and security-first workflows.

Architecture map

- Routes: `src/app/(app)/**` (auth-required UI: dashboard, conflict-detector, requests, settings); `src/app/(auth)/**` (public: login, signup).
- API (no Cloud Functions): `src/app/api/**`. Key auth endpoints: `api/auth/session`, `api/auth/me`.
- AI: `src/ai/genkit.ts` config; flows in `src/ai/flows/**` (e.g., `conflict-flagging.ts` with zod IO, `ai.definePrompt/defineFlow`).
- Server actions: `src/app/actions/**` bridge forms → AI flows (`detectConflictsAction` → `flagConflicts`).
- UI: shadcn/ui in `src/components/ui/**`; app components in `src/components/**`.

Auth model (Firebase Web + Admin)

- Client SDK: `src/lib/firebase.ts` initializes Auth/Firestore/Storage and connects emulators in dev.
- Admin SDK: `src/lib/firebase.server.ts` reads `FIREBASE_SERVICE_ACCOUNT_JSON` (raw JSON or base64) to verify session cookies.
- Sessions: POST `/api/auth/session` creates a Firebase session cookie from an ID token; DELETE clears it. CSRF via `x-csrf-token`; Origin checked against `NEXT_PUBLIC_APP_URL`. GET `/api/auth/me` verifies session cookie (revocation enabled).

Patterns to copy

- AI flow: define zod schemas → `ai.definePrompt` → `ai.defineFlow` → export wrapper. See `src/ai/flows/conflict-flagging.ts`.
- Form → action → AI: `src/components/conflict-detector/conflict-detector.tsx` → `detectConflictsAction` → `flagConflicts`.
- Protected UI: wrap app pages in `(app)` group; auth pages in `(auth)`; client auth context in `src/lib/auth-context.tsx`.

Developer workflows (pnpm only)

- Start: `pnpm run dev` (web+emulators) or tasks: Start All (Web + API).
- Web: `pnpm run dev:web` (3000). API/Emulators: `pnpm run dev:api` (auth 9099, firestore 8080, storage 9199, UI 4000).
- Quality gates: `pnpm run typecheck`, `pnpm run lint --max-warnings=0`, `pnpm run build`, `pnpm run gitleaks:scan`.
- One-click validation: VS Code task “Complete: Stabilize & Validate”.

Env & secrets

- `.env.local` holds Firebase web config; service account JSON is provided via `FIREBASE_SERVICE_ACCOUNT_JSON` (raw or base64).
- Use scripts: `./scripts/setup-cli-config.sh full|interactive`, `./scripts/secrets-management.sh` to sync with Secret Manager.

Conventions & guardrails

- Import aliases: `@/*` (see `tsconfig.json`). Keep server logic in route handlers; prefer emulator-first development.
- Next build is lenient (see `next.config.ts`), but CI enforces lint/typecheck and gitleaks.

Example: add a new AI flow

1. Create `src/ai/flows/my-flow.ts` with zod input/output; define prompt + flow; export wrapper.
2. Add a server action in `src/app/actions/**` that validates input (FormData or JSON) and calls the flow.
3. Wire a client component to call the action and render result.

More details: see `docs/architecture.md` for data flows, security (CSRF, sessions), and CLI setup tasks.
=======
# Copilot Instructions – Staff Scheduler (scheduler-fresh)

Authoritative guidance for GitHub Copilot (Chat & Completions) in this repository.  
Audience: engineers, reviewers, AI pair assistant.  
Goal: generate code, tests, and analysis that are production‑ready, minimal, and aligned with project standards.

---

## 1. Project Context

A Next.js 15 (App Router, React Server Components) TypeScript 5 application implementing authenticated scheduling workflows (staff, shifts, availability) with Firebase (Auth/Firestore/Storage) as backend services. Performance, contract integrity, and accessibility are first-class.

---

## 2. Canonical Technology Stack

- Language: TypeScript 5.x (ESM only)
- Framework: Next.js 15 (App Router, RSC first; client components opt‑in via `"use client"`)
- UI: React 18, Tailwind CSS
- Data & Auth: Firebase v10+ (modular SDK).
  - Client SDK ONLY in client components or explicit client utility modules.
  - Server usage via Admin SDK wrappers or REST where applicable (never import client SDK in server components).
- Validation & Contracts: Zod
- Forms: react-hook-form + @hookform/resolvers + Zod
- Data Fetching / Caching: server data fetching preferred; TanStack Query only where reactive client state needed
- Dates: date-fns
- IDs: ulid or uuidv7
- Testing: Vitest (unit/contract), Playwright (auth, onboarding, scheduling flows)
- PWA: Workbox-generated service worker (never hand-edit generated `sw.js`)
- Env Validation: `src/lib/env.ts` (single source)
- Schemas: `src/lib/types.ts`
- Firebase Init: `src/lib/firebase.ts`, `src/lib/firebase.server.ts`
- PWA Registration: `src/app/pwa/register-sw.client.ts`

---

## 3. Architectural Principles

1. Feature Orientation: Group related logic under `app/` (route segments) and `components/` (cross-route feature modules).
2. Clear Boundaries: Use Zod schemas at all external and cross-layer boundaries.
3. Server-First: Prefer server components & server actions; introduce client components only when interaction/state requires.
4. Deterministic Contracts: All API route handlers validate both input and output.
5. Side Effects Isolation: External integrations & mutation logic live in `services/` modules (pure where possible).
6. Error Shape: Always `{ code: string; message: string; details?: unknown }`.
7. Accessibility: WAI-ARIA roles, keyboard navigation, contrast. Do not remove semantics for styling convenience.
8. Performance Discipline: Avoid waterfalls; apply parallel `Promise.all`; code-split large or rarely used client bundles; prefetch critical routes.
9. No Duplication: Prefer extraction over copy—shared types live in `src/lib/types.ts` or a clearly named `shared/` module.
10. Minimal Surface: Export the narrowest API (avoid leaking internal helpers).

---

## 4. Directory & Naming Conventions

- Filenames / folders: kebab-case (`shift-editor.tsx`, `use-shift-form.ts`)
- Components: PascalCase (`ShiftTable.tsx`)
- Hooks: `useXyz.ts`
- Schemas: `<domain>.schema.ts` or `<entity>-schema.ts`
- Services: `<domain>.service.ts`
- Route handlers: `app/api/<segment>/route.ts`
- Absolute imports via `@/` root alias
- Import order: stdlib → external → internal grouped by feature

---

## 5. When Generating Code – Required Behaviors

Copilot MUST:

- ALWAYS create or reuse a Zod schema for:
  - API request bodies, query params, responses
  - Form validation
  - Environment validation (if new vars)
- Include exhaustive TypeScript types driven from Zod via `z.infer<>`.
- Use async/await with proper error handling; never swallow errors silently.
- Wrap external calls (Firestore, Auth) in domain service functions.
- Provide tests (Vitest) for:
  - Schema parsing success & failure cases
  - Service logic (happy path + at least one negative path)
- Provide Playwright test stubs when adding a user-facing flow (list critical assertions).
- Use structured error codes: prefix by domain (e.g. `shift/not-found`, `auth/unauthorized`).
- Keep React server components free of client-only APIs (e.g. DOM, window, localStorage).
- Mark client components explicitly with `"use client"` at file top.

Copilot MUST AVOID:

- Introducing untyped `any` (except in narrow, justified interop with comment).
- Mixing concerns (no data fetch + complex UI + mutation in one monolith component).
- Duplicating schemas or environment variable parsing.
- Adding libraries without justification (prefer native / existing dependencies).
- Side-effect code in schema or UI modules.
- Using moment.js, dayjs—stick to date-fns.
- Using default Firebase exports; always modular imports.

---

## 6. Error Handling Pattern

Example:

```ts
import { z } from "zod";

export class AppError extends Error {
  code: string;
  details?: unknown;
  constructor(code: string, message: string, details?: unknown) {
    super(message);
    this.code = code;
    this.details = details;
  }
}

export function toErrorResponse(err: unknown) {
  if (err instanceof AppError) {
    return { code: err.code, message: err.message, details: err.details };
  }
  return { code: "internal/error", message: "Unexpected error" };
}
```

Use in API route:

```ts
import { NextRequest, NextResponse } from "next/server";
import { z } from "zod";
import { createShift } from "@/features/shifts/shift.service";
import { toErrorResponse, AppError } from "@/lib/errors";

const BodySchema = z.object({
  start: z.string().datetime(),
  end: z.string().datetime(),
  staffId: z.string().min(1),
});

export async function POST(req: NextRequest) {
  try {
    const json = await req.json();
    const input = BodySchema.parse(json);
    const shift = await createShift(input);
    return NextResponse.json({ shift });
  } catch (err) {
    return NextResponse.json(toErrorResponse(err), {
      status: err instanceof AppError ? 400 : 500,
    });
  }
}
```

---

## 7. Data Layer Pattern (Firestore Example)

```ts
// lib/types.ts or features/shifts/shift.schema.ts
import { z } from "zod";

export const ShiftSchema = z.object({
  id: z.string(),
  start: z.string().datetime(),
  end: z.string().datetime(),
  staffId: z.string(),
  createdAt: z.string().datetime(),
  updatedAt: z.string().datetime(),
});
export type Shift = z.infer<typeof ShiftSchema>;
```

```ts
// features/shifts/shift.service.ts
import { ShiftSchema, Shift } from "@/lib/types";
import { firestore } from "@/lib/firebase.server";
import { ulid } from "ulidx";
import { AppError } from "@/lib/errors";

const COLLECTION = "shifts";

export async function createShift(data: {
  start: string;
  end: string;
  staffId: string;
}): Promise<Shift> {
  const id = ulid();
  const now = new Date().toISOString();
  const doc = { id, ...data, createdAt: now, updatedAt: now };
  await firestore.collection(COLLECTION).doc(id).set(doc);
  return ShiftSchema.parse(doc);
}

export async function getShift(id: string): Promise<Shift> {
  const snap = await firestore.collection(COLLECTION).doc(id).get();
  if (!snap.exists)
    throw new AppError("shift/not-found", "Shift not found", { id });
  return ShiftSchema.parse(snap.data());
}
```

---

## 8. Form Pattern (react-hook-form + Zod)

```ts
"use client";
import { useForm } from "react-hook-form";
import { zodResolver } from "@hookform/resolvers/zod";
import { z } from "zod";

const ShiftFormSchema = z.object({
  start: z.string().min(1, "Start required"),
  end: z.string().min(1, "End required"),
  staffId: z.string().min(1, "Staff required"),
});

type ShiftFormValues = z.infer<typeof ShiftFormSchema>;

export function ShiftForm({ onSubmit }: { onSubmit: (v: ShiftFormValues) => Promise<void> }) {
  const form = useForm<ShiftFormValues>({ resolver: zodResolver(ShiftFormSchema) });

  return (
    <form onSubmit={form.handleSubmit(onSubmit)} className="space-y-4">
      {/* Inputs with accessible labels */}
      {/* ... */}
      <button type="submit" className="btn-primary" disabled={form.formState.isSubmitting}>
        Save
      </button>
    </form>
  );
}
```

---

## 9. Testing Expectations

Vitest Unit Examples:

```ts
import { describe, it, expect } from "vitest";
import { ShiftSchema } from "@/lib/types";

describe("ShiftSchema", () => {
  it("parses valid shift", () => {
    const data = {
      id: "01H...",
      start: new Date().toISOString(),
      end: new Date(Date.now() + 3600000).toISOString(),
      staffId: "staff_1",
      createdAt: new Date().toISOString(),
      updatedAt: new Date().toISOString(),
    };
    expect(ShiftSchema.parse(data)).toBeTruthy();
  });

  it("rejects missing staffId", () => {
    expect(() =>
      ShiftSchema.parse({
        id: "01H",
        start: new Date().toISOString(),
        end: new Date().toISOString(),
        createdAt: new Date().toISOString(),
        updatedAt: new Date().toISOString(),
      }),
    ).toThrow();
  });
});
```

Playwright (High-Level Stub):

```ts
import { test, expect } from "@playwright/test";

test("user creates a shift", async ({ page }) => {
  await page.goto("/login");
  // perform auth helper
  await page.goto("/shifts/new");
  await page.fill('[name="start"]', "2025-01-01T09:00");
  await page.fill('[name="end"]', "2025-01-01T10:00");
  await page.click('button:has-text("Save")');
  await expect(page.getByText(/Shift created/i)).toBeVisible();
});
```

---

## 10. Performance & Accessibility Guidance

- Use `loading="lazy"` on non-critical images.
- Split large client-only charts/modals via dynamic import.
- Avoid nested sequential `await` when independent; use `Promise.all`.
- Provide `aria-*` attributes for interactive custom elements.
- Ensure keyboard focus states and `tabIndex` ordering are logical.
- Use Next.js `metadata` for SEO and prefetch hints where relevant.

---

## 11. PWA Rules

- Do NOT edit generated `public/sw.js`.
- New caching logic → configure Workbox build pipeline (not manual patch).
- Register service worker only in `src/app/pwa/register-sw.client.ts`.

---

## 12. Environment Variables

- All new env vars: add to environment validation with Zod validation and explicit narrowing.
- Do not access `process.env` outside validated modules.

Example:

```ts
import { z } from "zod";

export const EnvSchema = z.object({
  NEXT_PUBLIC_FIREBASE_API_KEY: z.string(),
  NEXT_PUBLIC_FIREBASE_PROJECT_ID: z.string(),
  FIREBASE_SERVICE_ACCOUNT: z.string().optional(),
});

export const env = EnvSchema.parse(process.env);
```

---

## 13. Accessibility Checklist (Copilot Must Encourage)

- Labels associated (`<label htmlFor>` or `aria-label`)
- Focusable interactive elements (no div-buttons)
- Proper heading hierarchy
- Sufficient color contrast (WCAG AA)
- Keyboard navigable modals (trap + escape to close)

---

## 14. Commit & PR Guidance

Commits: Conventional Commits. Examples:

- feat(shift): add shift creation service
- fix(auth): correct session token refresh race
- refactor(schedule): extract duration utility
- test(pwa): add offline detection tests
- chore(deps): update firebase to v10.x

PR Template (enforced):

```
Title: feat(shift): introduce create shift flow

Executive Summary
[3–6 sentences: outcome, scope boundary, value]

Current State & Evidence
[Quantitative + qualitative before state]

Analysis (Options)
- A:
- B:
- C:

Recommendation
[Chosen path + acceptance criteria]

Risks & Mitigations
- R1:
- R2:
- R3:

Next Actions
- [ ] Step 1
- [ ] Step 2

References
- [Next.js App Router Docs](https://nextjs.org/docs/app)
```

Copilot should autofill this structure when a PR is described.

---

## 15. Anti-Patterns to Reject

- Adding global singletons outside controlled `lib/` modules.
- Inline JSON schema duplication instead of importing existing Zod schema.
- Non-deterministic test assertions (sleep-based waits).
- Broad `catch (e) {}` without translation to structured error.
- Hard-coded dates & IDs in production logic.
- Use of `any` or `@ts-ignore` without a short justification comment.

---

## 16. Example Developer Prompts (for Copilot Chat)

Good:

- "Generate a server action to create a shift using existing ShiftSchema and return structured errors."
- "Refactor shift listing to parallelize Firestore reads; preserve current types."
- "Add Vitest cases covering negative path for createShift when Firestore write fails."
- "Create a new API route POST /api/shifts/batch with Zod validation and tests."

Bad (avoid vagueness):

- "Write scheduling stuff."
- "Make auth better."

---

## 17. Upgrade & Dependency Guidance

- Before introducing a lib, answer: native? existing dependency? cost (bundle, maintenance)?
- For Firebase major bumps: create a migration PR with test pass + smoke Playwright run.
- Keep deps lean; remove abandoned utilities.

---

## 18. Review Checklist (Automated + Human)

Copilot should assist reviewer by verifying:

- Scope matches linked issue(s)
- No duplicate schema or environment parsing
- Input/output validated in all routes
- No client SDK usage in server modules
- Performance: no obvious sequential I/O waterfalls
- Accessibility criteria met
- Tests: schema + service + (if UI flow) Playwright stub
- Error objects structured correctly
- PR template fully populated

---

## 19. Response Style (Copilot Chat)

When explaining changes:

- Be concise: bullet points over prose.
- Cite relevant file paths.
- Provide alternative if ambiguity exists.
- Offer complexity reduction suggestions.

---

## 20. Maintenance

This file is the single source of truth for AI generation standards.  
If a rule conflicts with emergent architecture decisions, update here first, then refactor code.

---

## 21. References (Official Only)

- Next.js App Router: https://nextjs.org/docs/app
- React 18: https://react.dev/
- TypeScript 5: https://www.typescriptlang.org/docs/
- Firebase Web: https://firebase.google.com/docs
- Workbox: https://developer.chrome.com/docs/workbox/
- Zod: https://zod.dev/
- TanStack Query: https://tanstack.com/query/latest

---

## Current Project Architecture (Reference)

### Route Groups

- **`src/app/(app)/**`\*\* - Protected authenticated app pages (dashboard, conflict-detector, requests, settings)
- **`src/app/(auth)/**`\*\* - Public authentication pages (login, signup)
- **`src/app/api/**`\*\* - API route handlers (no Cloud Functions)

### Authentication & Session Management

- **Client SDK:** `src/lib/firebase.ts` - Firebase Auth/Firestore/Storage initialization with emulator connections
- **Admin SDK:** `src/lib/firebase.server.ts` - Server-side Firebase Admin using `FIREBASE_SERVICE_ACCOUNT_JSON`
- **Session Endpoints:**
  - `POST /api/auth/session` - Creates Firebase session cookie from ID token
  - `DELETE /api/auth/session` - Clears session cookie
  - `GET /api/auth/me` - Returns current user from session cookie
  - `POST /api/auth/csrf` - CSRF token generation and validation
- **Security:** CSRF double-submit protection, origin validation against `NEXT_PUBLIC_APP_URL`, session cookie revocation support

### AI Integration (Genkit)

- **Configuration:** `src/ai/genkit.ts` - Genkit setup with Google AI plugin
- **Flows:** `src/ai/flows/conflict-flagging.ts` - AI flow with zod input/output schemas for schedule conflict detection
- **Bridge:** `src/app/actions/conflict-actions.ts` - Server actions that connect forms to AI flows
- **Pattern:** zod validation → AI flow execution → structured response

### Component Architecture

- **UI Primitives:** `src/components/ui/**` - shadcn/ui base components (buttons, forms, dialogs)
- **Business Components:** `src/components/**` - Application-specific components
  - `conflict-detector/` - AI conflict detection interface
  - `layout/` - App shell, navigation, headers
  - `schedule/` - Schedule management components
  - `auth/` - Authentication forms and flows

### Firebase Configuration

- **Emulators:** Auth (9099), Firestore (8080), Storage (9199), UI (4000)
- **Rules:** `firestore.rules` and `storage.rules` with security rules and tenancy patterns
- **Indexes:** `firestore.indexes.json` for query optimization

### Development Workflow (pnpm-only)

- Start web: `pnpm run dev:web` (Next on 3000)
- Start emulators: `pnpm run dev:api` (auth 9099, firestore 8080, storage 9199, UI 4000)
- Both: `pnpm run dev` • Stop: `pnpm run stop`
- Quality gates: `pnpm run typecheck` • `pnpm run lint --max-warnings=0` • `pnpm run build` • `pnpm run gitleaks:scan`
- Testing: `pnpm run test` (Vitest) • `pnpm run test:e2e` (Playwright) • `pnpm run test:rules` (Firebase rules)

### Import Aliases

- `@/components` → `src/components`
- `@/lib` → `src/lib`
- `@/hooks` → `src/hooks`
- `@/ai` → `src/ai`

### Security & Auth Patterns

- Session cookie: POST `/api/auth/session` creates `__session` via Admin SDK; DELETE revokes/clears
- CSRF: GET `/api/auth/csrf` sets `XSRF-TOKEN` cookie. Mutating routes must enforce double-submit: header `x-csrf-token` equals cookie
- Allowed origins: compute from `NEXT_PUBLIC_APP_URL` + localhost. Block others
- Verify auth in APIs: read `__session` cookie and call `adminAuth().verifySessionCookie(session, true)`
- Org membership utilities: use `addUserToOrg`, `isUserOrgAdmin` from `src/lib/auth-utils.ts`

---

End of Copilot Instructions.
>>>>>>> e0d96672
<|MERGE_RESOLUTION|>--- conflicted
+++ resolved
@@ -1,53 +1,3 @@
-<<<<<<< HEAD
-## Copilot Instructions · Scheduler Fresh
-
-Goal: get productive fast in this Next.js 15 + Firebase app with AI (Genkit) and security-first workflows.
-
-Architecture map
-
-- Routes: `src/app/(app)/**` (auth-required UI: dashboard, conflict-detector, requests, settings); `src/app/(auth)/**` (public: login, signup).
-- API (no Cloud Functions): `src/app/api/**`. Key auth endpoints: `api/auth/session`, `api/auth/me`.
-- AI: `src/ai/genkit.ts` config; flows in `src/ai/flows/**` (e.g., `conflict-flagging.ts` with zod IO, `ai.definePrompt/defineFlow`).
-- Server actions: `src/app/actions/**` bridge forms → AI flows (`detectConflictsAction` → `flagConflicts`).
-- UI: shadcn/ui in `src/components/ui/**`; app components in `src/components/**`.
-
-Auth model (Firebase Web + Admin)
-
-- Client SDK: `src/lib/firebase.ts` initializes Auth/Firestore/Storage and connects emulators in dev.
-- Admin SDK: `src/lib/firebase.server.ts` reads `FIREBASE_SERVICE_ACCOUNT_JSON` (raw JSON or base64) to verify session cookies.
-- Sessions: POST `/api/auth/session` creates a Firebase session cookie from an ID token; DELETE clears it. CSRF via `x-csrf-token`; Origin checked against `NEXT_PUBLIC_APP_URL`. GET `/api/auth/me` verifies session cookie (revocation enabled).
-
-Patterns to copy
-
-- AI flow: define zod schemas → `ai.definePrompt` → `ai.defineFlow` → export wrapper. See `src/ai/flows/conflict-flagging.ts`.
-- Form → action → AI: `src/components/conflict-detector/conflict-detector.tsx` → `detectConflictsAction` → `flagConflicts`.
-- Protected UI: wrap app pages in `(app)` group; auth pages in `(auth)`; client auth context in `src/lib/auth-context.tsx`.
-
-Developer workflows (pnpm only)
-
-- Start: `pnpm run dev` (web+emulators) or tasks: Start All (Web + API).
-- Web: `pnpm run dev:web` (3000). API/Emulators: `pnpm run dev:api` (auth 9099, firestore 8080, storage 9199, UI 4000).
-- Quality gates: `pnpm run typecheck`, `pnpm run lint --max-warnings=0`, `pnpm run build`, `pnpm run gitleaks:scan`.
-- One-click validation: VS Code task “Complete: Stabilize & Validate”.
-
-Env & secrets
-
-- `.env.local` holds Firebase web config; service account JSON is provided via `FIREBASE_SERVICE_ACCOUNT_JSON` (raw or base64).
-- Use scripts: `./scripts/setup-cli-config.sh full|interactive`, `./scripts/secrets-management.sh` to sync with Secret Manager.
-
-Conventions & guardrails
-
-- Import aliases: `@/*` (see `tsconfig.json`). Keep server logic in route handlers; prefer emulator-first development.
-- Next build is lenient (see `next.config.ts`), but CI enforces lint/typecheck and gitleaks.
-
-Example: add a new AI flow
-
-1. Create `src/ai/flows/my-flow.ts` with zod input/output; define prompt + flow; export wrapper.
-2. Add a server action in `src/app/actions/**` that validates input (FormData or JSON) and calls the flow.
-3. Wire a client component to call the action and render result.
-
-More details: see `docs/architecture.md` for data flows, security (CSRF, sessions), and CLI setup tasks.
-=======
 # Copilot Instructions – Staff Scheduler (scheduler-fresh)
 
 Authoritative guidance for GitHub Copilot (Chat & Completions) in this repository.  
@@ -575,5 +525,4 @@
 
 ---
 
-End of Copilot Instructions.
->>>>>>> e0d96672
+End of Copilot Instructions.