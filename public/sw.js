if (!self.define) {
<<<<<<< HEAD
  let a,
    e = {};
  const s = (s, t) => (
    (s = new URL(s + ".js", t).href),
    e[s] ||
      new Promise((e) => {
        if ("document" in self) {
          const a = document.createElement("script");
          ((a.src = s), (a.onload = e), document.head.appendChild(a));
        } else ((a = s), importScripts(s), e());
      }).then(() => {
        let a = e[s];
        if (!a) throw new Error(`Module ${s} didn’t register its module`);
        return a;
      })
  );
  self.define = (t, n) => {
    const i =
      a ||
      ("document" in self ? document.currentScript.src : "") ||
      location.href;
    if (e[i]) return;
    let c = {};
    const r = (a) => s(a, i),
      f = { module: { uri: i }, exports: c, require: r };
    e[i] = Promise.all(t.map((a) => f[a] || r(a))).then((a) => (n(...a), c));
  };
}
define(["./workbox-e9849328"], function (a) {
  "use strict";
  (importScripts(),
    self.skipWaiting(),
    a.clientsClaim(),
    a.precacheAndRoute(
      [
        {
          url: "/_next/app-build-manifest.json",
          revision: "4d9b5737d8a194e8c3c54e9b161a50a5",
        },
        {
          url: "/_next/static/5tZEhjsny-kFIvgn1tLgG/_buildManifest.js",
          revision: "59e9123ed4ba2463b298159e14333e02",
        },
        {
          url: "/_next/static/5tZEhjsny-kFIvgn1tLgG/_ssgManifest.js",
          revision: "b6652df95db52feb4daf4eca35380933",
        },
        {
          url: "/_next/static/chunks/1212-7a591eb04453bf2b.js",
          revision: "7a591eb04453bf2b",
        },
        {
          url: "/_next/static/chunks/1973-fdc4c3989c521b7b.js",
          revision: "fdc4c3989c521b7b",
        },
        {
          url: "/_next/static/chunks/2075-e50bc74293293c75.js",
          revision: "e50bc74293293c75",
        },
        {
          url: "/_next/static/chunks/2256-4c779814b1fc99b0.js",
          revision: "4c779814b1fc99b0",
        },
        {
          url: "/_next/static/chunks/2502-79b1e14abe666a64.js",
          revision: "79b1e14abe666a64",
        },
        {
          url: "/_next/static/chunks/3662-0d75bb7135317057.js",
          revision: "0d75bb7135317057",
        },
        {
          url: "/_next/static/chunks/3791-1767dd030cb4795a.js",
          revision: "1767dd030cb4795a",
        },
        {
          url: "/_next/static/chunks/4174-af48d4e23282f8f4.js",
          revision: "af48d4e23282f8f4",
        },
        {
          url: "/_next/static/chunks/63554d53-e624437b75c321da.js",
          revision: "e624437b75c321da",
        },
        {
          url: "/_next/static/chunks/7151-97c769fc9cc3a74d.js",
          revision: "97c769fc9cc3a74d",
        },
        {
          url: "/_next/static/chunks/7ef0469b-2801de8165f427f6.js",
          revision: "2801de8165f427f6",
        },
        {
          url: "/_next/static/chunks/9429-2672510d7cf2dce8.js",
          revision: "2672510d7cf2dce8",
        },
        {
          url: "/_next/static/chunks/9594-3e94bae8e609828d.js",
          revision: "3e94bae8e609828d",
        },
        {
          url: "/_next/static/chunks/app/(app)/conflict-detector/page-73cac0a70deec0ca.js",
          revision: "73cac0a70deec0ca",
        },
        {
          url: "/_next/static/chunks/app/(app)/dashboard/page-b39fd007bee2535d.js",
          revision: "b39fd007bee2535d",
        },
        {
          url: "/_next/static/chunks/app/(app)/invites/page-97b58b34b451dfda.js",
          revision: "97b58b34b451dfda",
        },
        {
          url: "/_next/static/chunks/app/(app)/layout-ae4f42c36f808f0e.js",
          revision: "ae4f42c36f808f0e",
        },
        {
          url: "/_next/static/chunks/app/(app)/public-profile/page-adc0027b7e0350e7.js",
          revision: "adc0027b7e0350e7",
        },
        {
          url: "/_next/static/chunks/app/(app)/requests/page-52aba5f7e0f4aa0f.js",
          revision: "52aba5f7e0f4aa0f",
        },
        {
          url: "/_next/static/chunks/app/(app)/settings/page-52aba5f7e0f4aa0f.js",
          revision: "52aba5f7e0f4aa0f",
        },
        {
          url: "/_next/static/chunks/app/(auth)/layout-1324aa66cc4d7643.js",
          revision: "1324aa66cc4d7643",
        },
        {
          url: "/_next/static/chunks/app/(auth)/login/page-fbfbf1787a8139b6.js",
          revision: "fbfbf1787a8139b6",
        },
        {
          url: "/_next/static/chunks/app/(auth)/signup/page-e08e013a58715082.js",
          revision: "e08e013a58715082",
        },
        {
          url: "/_next/static/chunks/app/_not-found/page-71b7adaa9b1a74a8.js",
          revision: "71b7adaa9b1a74a8",
        },
        {
          url: "/_next/static/chunks/app/api/auth/csrf/route-52aba5f7e0f4aa0f.js",
          revision: "52aba5f7e0f4aa0f",
        },
        {
          url: "/_next/static/chunks/app/api/auth/me/route-52aba5f7e0f4aa0f.js",
          revision: "52aba5f7e0f4aa0f",
        },
        {
          url: "/_next/static/chunks/app/api/auth/session/route-52aba5f7e0f4aa0f.js",
          revision: "52aba5f7e0f4aa0f",
        },
        {
          url: "/_next/static/chunks/app/api/auth/switch-org/route-52aba5f7e0f4aa0f.js",
          revision: "52aba5f7e0f4aa0f",
        },
        {
          url: "/_next/static/chunks/app/api/discovery/search/route-52aba5f7e0f4aa0f.js",
          revision: "52aba5f7e0f4aa0f",
        },
        {
          url: "/_next/static/chunks/app/api/invites/%5Bcode%5D/revoke/route-52aba5f7e0f4aa0f.js",
          revision: "52aba5f7e0f4aa0f",
        },
        {
          url: "/_next/static/chunks/app/api/invites/bulk-create/route-52aba5f7e0f4aa0f.js",
          revision: "52aba5f7e0f4aa0f",
        },
        {
          url: "/_next/static/chunks/app/api/invites/create/route-52aba5f7e0f4aa0f.js",
          revision: "52aba5f7e0f4aa0f",
        },
        {
          url: "/_next/static/chunks/app/api/invites/list/route-52aba5f7e0f4aa0f.js",
          revision: "52aba5f7e0f4aa0f",
        },
        {
          url: "/_next/static/chunks/app/api/orgs/%5BorgId%5D/members/route-52aba5f7e0f4aa0f.js",
          revision: "52aba5f7e0f4aa0f",
        },
        {
          url: "/_next/static/chunks/app/api/orgs/create/route-52aba5f7e0f4aa0f.js",
          revision: "52aba5f7e0f4aa0f",
        },
        {
          url: "/_next/static/chunks/app/api/orgs/join/route-52aba5f7e0f4aa0f.js",
          revision: "52aba5f7e0f4aa0f",
        },
        {
          url: "/_next/static/chunks/app/api/orgs/public-profile/route-52aba5f7e0f4aa0f.js",
          revision: "52aba5f7e0f4aa0f",
        },
        {
          url: "/_next/static/chunks/app/api/orgs/request-access/route-52aba5f7e0f4aa0f.js",
          revision: "52aba5f7e0f4aa0f",
        },
        {
          url: "/_next/static/chunks/app/api/orgs/requests/approve/route-52aba5f7e0f4aa0f.js",
          revision: "52aba5f7e0f4aa0f",
        },
        {
          url: "/_next/static/chunks/app/api/orgs/search/route-52aba5f7e0f4aa0f.js",
          revision: "52aba5f7e0f4aa0f",
        },
        {
          url: "/_next/static/chunks/app/api/parent/ledger/export/route-52aba5f7e0f4aa0f.js",
          revision: "52aba5f7e0f4aa0f",
        },
        {
          url: "/_next/static/chunks/app/api/shifts/%5BshiftId%5D/route-52aba5f7e0f4aa0f.js",
          revision: "52aba5f7e0f4aa0f",
        },
        {
          url: "/_next/static/chunks/app/api/shifts/create/route-52aba5f7e0f4aa0f.js",
          revision: "52aba5f7e0f4aa0f",
        },
        {
          url: "/_next/static/chunks/app/api/shifts/route-52aba5f7e0f4aa0f.js",
          revision: "52aba5f7e0f4aa0f",
        },
        {
          url: "/_next/static/chunks/app/discover/page-a5b1eefb453efe0e.js",
          revision: "a5b1eefb453efe0e",
        },
        {
          url: "/_next/static/chunks/app/join/page-c72700743091d383.js",
          revision: "c72700743091d383",
        },
        {
          url: "/_next/static/chunks/app/layout-acea3945f097c247.js",
          revision: "acea3945f097c247",
        },
        {
          url: "/_next/static/chunks/app/onboarding/page-146274460382b764.js",
          revision: "146274460382b764",
        },
        {
          url: "/_next/static/chunks/app/page-e8166c79fdb83254.js",
          revision: "e8166c79fdb83254",
        },
        {
          url: "/_next/static/chunks/caf8101b-9c3c05d3d38aa14c.js",
          revision: "9c3c05d3d38aa14c",
        },
        {
          url: "/_next/static/chunks/framework-4abb519a927dfe6a.js",
          revision: "4abb519a927dfe6a",
        },
        {
          url: "/_next/static/chunks/main-84bc445634c74f01.js",
          revision: "84bc445634c74f01",
        },
        {
          url: "/_next/static/chunks/main-app-feb0391490364919.js",
          revision: "feb0391490364919",
        },
        {
          url: "/_next/static/chunks/pages/_app-8eea09a0b5babeee.js",
          revision: "8eea09a0b5babeee",
        },
        {
          url: "/_next/static/chunks/pages/_error-eb2eb57025278678.js",
          revision: "eb2eb57025278678",
        },
        {
          url: "/_next/static/chunks/polyfills-42372ed130431b0a.js",
          revision: "846118c33b2c0e922d7b3a7676f81f6f",
        },
        {
          url: "/_next/static/chunks/webpack-35aa864ba81911de.js",
          revision: "35aa864ba81911de",
        },
        {
          url: "/_next/static/css/bb4bfdfa27cfa686.css",
          revision: "bb4bfdfa27cfa686",
=======
  let e,
    s = {};
  const t = (t, a) => (
    (t = new URL(t + ".js", a).href),
    s[t] ||
      new Promise((s) => {
        if ("document" in self) {
          const e = document.createElement("script");
          ((e.src = t), (e.onload = s), document.head.appendChild(e));
        } else ((e = t), importScripts(t), s());
      }).then(() => {
        let e = s[t];
        if (!e) throw new Error(`Module ${t} didn’t register its module`);
        return e;
      })
  );
  self.define = (a, n) => {
    const c =
      e ||
      ("document" in self ? document.currentScript.src : "") ||
      location.href;
    if (s[c]) return;
    let i = {};
    const r = (e) => t(e, c),
      f = { module: { uri: c }, exports: i, require: r };
    s[c] = Promise.all(a.map((e) => f[e] || r(e))).then((e) => (n(...e), i));
  };
}
define(["./workbox-e9849328"], function (e) {
  "use strict";
  (importScripts(),
    self.skipWaiting(),
    e.clientsClaim(),
    e.precacheAndRoute(
      [
        {
          url: "/_next/app-build-manifest.json",
          revision: "25e71ab9f98cddd921e6bb7b12232871",
        },
        {
          url: "/_next/static/chunks/170-d60f165f9f6214c0.js",
          revision: "d60f165f9f6214c0",
        },
        {
          url: "/_next/static/chunks/22-029afb65937ef471.js",
          revision: "029afb65937ef471",
        },
        {
          url: "/_next/static/chunks/349d079f-48133a530f6fbc56.js",
          revision: "48133a530f6fbc56",
        },
        {
          url: "/_next/static/chunks/429-8d32ec9b1d78b24c.js",
          revision: "8d32ec9b1d78b24c",
        },
        {
          url: "/_next/static/chunks/480-d2daa0dfc678618e.js",
          revision: "d2daa0dfc678618e",
        },
        {
          url: "/_next/static/chunks/500-b5b11b4d69beaf17.js",
          revision: "b5b11b4d69beaf17",
        },
        {
          url: "/_next/static/chunks/594-fd92cdec24047a6b.js",
          revision: "fd92cdec24047a6b",
        },
        {
          url: "/_next/static/chunks/63554d53-677e970b1a717e94.js",
          revision: "677e970b1a717e94",
        },
        {
          url: "/_next/static/chunks/749-384a3b955973e5d7.js",
          revision: "384a3b955973e5d7",
        },
        {
          url: "/_next/static/chunks/7bcb3702-27b8b8d2448df0eb.js",
          revision: "27b8b8d2448df0eb",
        },
        {
          url: "/_next/static/chunks/841-353b5b95d2f42cfd.js",
          revision: "353b5b95d2f42cfd",
        },
        {
          url: "/_next/static/chunks/894-75ee92cafbce674e.js",
          revision: "75ee92cafbce674e",
        },
        {
          url: "/_next/static/chunks/973-1f5235f797a85994.js",
          revision: "1f5235f797a85994",
        },
        {
          url: "/_next/static/chunks/app/(app)/conflict-detector/page-51cf30e43451f563.js",
          revision: "51cf30e43451f563",
        },
        {
          url: "/_next/static/chunks/app/(app)/dashboard/page-6655e2cecc3a7f7d.js",
          revision: "6655e2cecc3a7f7d",
        },
        {
          url: "/_next/static/chunks/app/(app)/invites/page-d557c5ac5fb27ab7.js",
          revision: "d557c5ac5fb27ab7",
        },
        {
          url: "/_next/static/chunks/app/(app)/layout-5a06bcfb3df82857.js",
          revision: "5a06bcfb3df82857",
        },
        {
          url: "/_next/static/chunks/app/(app)/public-profile/page-6512748b91cd6a0f.js",
          revision: "6512748b91cd6a0f",
        },
        {
          url: "/_next/static/chunks/app/(app)/requests/page-b4cf916f7d41b836.js",
          revision: "b4cf916f7d41b836",
        },
        {
          url: "/_next/static/chunks/app/(app)/settings/page-b4cf916f7d41b836.js",
          revision: "b4cf916f7d41b836",
        },
        {
          url: "/_next/static/chunks/app/(auth)/layout-745e8e60e578baa5.js",
          revision: "745e8e60e578baa5",
        },
        {
          url: "/_next/static/chunks/app/(auth)/login/page-a9982f5a8144eecf.js",
          revision: "a9982f5a8144eecf",
        },
        {
          url: "/_next/static/chunks/app/(auth)/signup/page-a70d378071a62a07.js",
          revision: "a70d378071a62a07",
        },
        {
          url: "/_next/static/chunks/app/_not-found/page-681d514947e82e7c.js",
          revision: "681d514947e82e7c",
        },
        {
          url: "/_next/static/chunks/app/api/auth/csrf/route-b4cf916f7d41b836.js",
          revision: "b4cf916f7d41b836",
        },
        {
          url: "/_next/static/chunks/app/api/auth/me/route-b4cf916f7d41b836.js",
          revision: "b4cf916f7d41b836",
        },
        {
          url: "/_next/static/chunks/app/api/auth/session/route-b4cf916f7d41b836.js",
          revision: "b4cf916f7d41b836",
        },
        {
          url: "/_next/static/chunks/app/api/auth/switch-org/route-b4cf916f7d41b836.js",
          revision: "b4cf916f7d41b836",
        },
        {
          url: "/_next/static/chunks/app/api/discovery/search/route-b4cf916f7d41b836.js",
          revision: "b4cf916f7d41b836",
        },
        {
          url: "/_next/static/chunks/app/api/invites/%5Bcode%5D/revoke/route-b4cf916f7d41b836.js",
          revision: "b4cf916f7d41b836",
        },
        {
          url: "/_next/static/chunks/app/api/invites/create/route-b4cf916f7d41b836.js",
          revision: "b4cf916f7d41b836",
        },
        {
          url: "/_next/static/chunks/app/api/invites/list/route-b4cf916f7d41b836.js",
          revision: "b4cf916f7d41b836",
        },
        {
          url: "/_next/static/chunks/app/api/orgs/create/route-b4cf916f7d41b836.js",
          revision: "b4cf916f7d41b836",
        },
        {
          url: "/_next/static/chunks/app/api/orgs/join/route-b4cf916f7d41b836.js",
          revision: "b4cf916f7d41b836",
        },
        {
          url: "/_next/static/chunks/app/api/orgs/public-profile/route-b4cf916f7d41b836.js",
          revision: "b4cf916f7d41b836",
        },
        {
          url: "/_next/static/chunks/app/api/orgs/request-access/route-b4cf916f7d41b836.js",
          revision: "b4cf916f7d41b836",
        },
        {
          url: "/_next/static/chunks/app/api/orgs/requests/approve/route-b4cf916f7d41b836.js",
          revision: "b4cf916f7d41b836",
        },
        {
          url: "/_next/static/chunks/app/api/orgs/search/route-b4cf916f7d41b836.js",
          revision: "b4cf916f7d41b836",
        },
        {
          url: "/_next/static/chunks/app/discover/page-88407d540c358f49.js",
          revision: "88407d540c358f49",
        },
        {
          url: "/_next/static/chunks/app/join/page-a1f302551203fde6.js",
          revision: "a1f302551203fde6",
        },
        {
          url: "/_next/static/chunks/app/layout-296e4f8dcf47ea28.js",
          revision: "296e4f8dcf47ea28",
        },
        {
          url: "/_next/static/chunks/app/onboarding/page-d7929e8a66a0912e.js",
          revision: "d7929e8a66a0912e",
        },
        {
          url: "/_next/static/chunks/app/page-6ca85af85d896fcc.js",
          revision: "6ca85af85d896fcc",
        },
        {
          url: "/_next/static/chunks/framework-82fce76e1725f96c.js",
          revision: "82fce76e1725f96c",
        },
        {
          url: "/_next/static/chunks/main-acc00bfb1dc51fb5.js",
          revision: "acc00bfb1dc51fb5",
        },
        {
          url: "/_next/static/chunks/main-app-9a245b48865d6af1.js",
          revision: "9a245b48865d6af1",
        },
        {
          url: "/_next/static/chunks/pages/_app-24027065954641b8.js",
          revision: "24027065954641b8",
        },
        {
          url: "/_next/static/chunks/pages/_error-f0bd86bd1547c584.js",
          revision: "f0bd86bd1547c584",
        },
        {
          url: "/_next/static/chunks/polyfills-42372ed130431b0a.js",
          revision: "846118c33b2c0e922d7b3a7676f81f6f",
        },
        {
          url: "/_next/static/chunks/webpack-d929bbd8b034ebb8.js",
          revision: "d929bbd8b034ebb8",
        },
        {
          url: "/_next/static/css/ef46db3751d8e999.css",
          revision: "ef46db3751d8e999",
        },
        {
          url: "/_next/static/yVYmq1MZ7Svb2z971CbLL/_buildManifest.js",
          revision: "0d5610bd2cfe319e0b61a3dbd0231d77",
        },
        {
          url: "/_next/static/yVYmq1MZ7Svb2z971CbLL/_ssgManifest.js",
          revision: "b6652df95db52feb4daf4eca35380933",
>>>>>>> c7cab4de
        },
        { url: "/manifest.json", revision: "65a3af88ade26a89f823017b727bd552" },
      ],
      { ignoreURLParametersMatching: [] },
    ),
<<<<<<< HEAD
    a.cleanupOutdatedCaches(),
    a.registerRoute(
      "/",
      new a.NetworkFirst({
=======
    e.cleanupOutdatedCaches(),
    e.registerRoute(
      "/",
      new e.NetworkFirst({
>>>>>>> c7cab4de
        cacheName: "start-url",
        plugins: [
          {
            cacheWillUpdate: async ({
<<<<<<< HEAD
              request: a,
              response: e,
              event: s,
              state: t,
            }) =>
              e && "opaqueredirect" === e.type
                ? new Response(e.body, {
                    status: 200,
                    statusText: "OK",
                    headers: e.headers,
                  })
                : e,
=======
              request: e,
              response: s,
              event: t,
              state: a,
            }) =>
              s && "opaqueredirect" === s.type
                ? new Response(s.body, {
                    status: 200,
                    statusText: "OK",
                    headers: s.headers,
                  })
                : s,
>>>>>>> c7cab4de
          },
        ],
      }),
      "GET",
    ),
<<<<<<< HEAD
    a.registerRoute(
      /^https:\/\/fonts\.(?:gstatic)\.com\/.*/i,
      new a.CacheFirst({
        cacheName: "google-fonts-webfonts",
        plugins: [
          new a.ExpirationPlugin({ maxEntries: 4, maxAgeSeconds: 31536e3 }),
=======
    e.registerRoute(
      /^https:\/\/fonts\.(?:gstatic)\.com\/.*/i,
      new e.CacheFirst({
        cacheName: "google-fonts-webfonts",
        plugins: [
          new e.ExpirationPlugin({ maxEntries: 4, maxAgeSeconds: 31536e3 }),
>>>>>>> c7cab4de
        ],
      }),
      "GET",
    ),
<<<<<<< HEAD
    a.registerRoute(
      /^https:\/\/fonts\.(?:googleapis)\.com\/.*/i,
      new a.StaleWhileRevalidate({
        cacheName: "google-fonts-stylesheets",
        plugins: [
          new a.ExpirationPlugin({ maxEntries: 4, maxAgeSeconds: 604800 }),
=======
    e.registerRoute(
      /^https:\/\/fonts\.(?:googleapis)\.com\/.*/i,
      new e.StaleWhileRevalidate({
        cacheName: "google-fonts-stylesheets",
        plugins: [
          new e.ExpirationPlugin({ maxEntries: 4, maxAgeSeconds: 604800 }),
>>>>>>> c7cab4de
        ],
      }),
      "GET",
    ),
<<<<<<< HEAD
    a.registerRoute(
      /\.(?:eot|otf|ttc|ttf|woff|woff2|font.css)$/i,
      new a.StaleWhileRevalidate({
        cacheName: "static-font-assets",
        plugins: [
          new a.ExpirationPlugin({ maxEntries: 4, maxAgeSeconds: 604800 }),
=======
    e.registerRoute(
      /\.(?:eot|otf|ttc|ttf|woff|woff2|font.css)$/i,
      new e.StaleWhileRevalidate({
        cacheName: "static-font-assets",
        plugins: [
          new e.ExpirationPlugin({ maxEntries: 4, maxAgeSeconds: 604800 }),
>>>>>>> c7cab4de
        ],
      }),
      "GET",
    ),
<<<<<<< HEAD
    a.registerRoute(
      /\.(?:jpg|jpeg|gif|png|svg|ico|webp)$/i,
      new a.StaleWhileRevalidate({
        cacheName: "static-image-assets",
        plugins: [
          new a.ExpirationPlugin({ maxEntries: 64, maxAgeSeconds: 86400 }),
=======
    e.registerRoute(
      /\.(?:jpg|jpeg|gif|png|svg|ico|webp)$/i,
      new e.StaleWhileRevalidate({
        cacheName: "static-image-assets",
        plugins: [
          new e.ExpirationPlugin({ maxEntries: 64, maxAgeSeconds: 86400 }),
>>>>>>> c7cab4de
        ],
      }),
      "GET",
    ),
<<<<<<< HEAD
    a.registerRoute(
      /\/_next\/image\?url=.+$/i,
      new a.StaleWhileRevalidate({
        cacheName: "next-image",
        plugins: [
          new a.ExpirationPlugin({ maxEntries: 64, maxAgeSeconds: 86400 }),
=======
    e.registerRoute(
      /\/_next\/image\?url=.+$/i,
      new e.StaleWhileRevalidate({
        cacheName: "next-image",
        plugins: [
          new e.ExpirationPlugin({ maxEntries: 64, maxAgeSeconds: 86400 }),
>>>>>>> c7cab4de
        ],
      }),
      "GET",
    ),
<<<<<<< HEAD
    a.registerRoute(
      /\.(?:mp3|wav|ogg)$/i,
      new a.CacheFirst({
        cacheName: "static-audio-assets",
        plugins: [
          new a.RangeRequestsPlugin(),
          new a.ExpirationPlugin({ maxEntries: 32, maxAgeSeconds: 86400 }),
=======
    e.registerRoute(
      /\.(?:mp3|wav|ogg)$/i,
      new e.CacheFirst({
        cacheName: "static-audio-assets",
        plugins: [
          new e.RangeRequestsPlugin(),
          new e.ExpirationPlugin({ maxEntries: 32, maxAgeSeconds: 86400 }),
>>>>>>> c7cab4de
        ],
      }),
      "GET",
    ),
<<<<<<< HEAD
    a.registerRoute(
      /\.(?:mp4)$/i,
      new a.CacheFirst({
        cacheName: "static-video-assets",
        plugins: [
          new a.RangeRequestsPlugin(),
          new a.ExpirationPlugin({ maxEntries: 32, maxAgeSeconds: 86400 }),
=======
    e.registerRoute(
      /\.(?:mp4)$/i,
      new e.CacheFirst({
        cacheName: "static-video-assets",
        plugins: [
          new e.RangeRequestsPlugin(),
          new e.ExpirationPlugin({ maxEntries: 32, maxAgeSeconds: 86400 }),
>>>>>>> c7cab4de
        ],
      }),
      "GET",
    ),
<<<<<<< HEAD
    a.registerRoute(
      /\.(?:js)$/i,
      new a.StaleWhileRevalidate({
        cacheName: "static-js-assets",
        plugins: [
          new a.ExpirationPlugin({ maxEntries: 32, maxAgeSeconds: 86400 }),
=======
    e.registerRoute(
      /\.(?:js)$/i,
      new e.StaleWhileRevalidate({
        cacheName: "static-js-assets",
        plugins: [
          new e.ExpirationPlugin({ maxEntries: 32, maxAgeSeconds: 86400 }),
>>>>>>> c7cab4de
        ],
      }),
      "GET",
    ),
<<<<<<< HEAD
    a.registerRoute(
      /\.(?:css|less)$/i,
      new a.StaleWhileRevalidate({
        cacheName: "static-style-assets",
        plugins: [
          new a.ExpirationPlugin({ maxEntries: 32, maxAgeSeconds: 86400 }),
=======
    e.registerRoute(
      /\.(?:css|less)$/i,
      new e.StaleWhileRevalidate({
        cacheName: "static-style-assets",
        plugins: [
          new e.ExpirationPlugin({ maxEntries: 32, maxAgeSeconds: 86400 }),
>>>>>>> c7cab4de
        ],
      }),
      "GET",
    ),
<<<<<<< HEAD
    a.registerRoute(
      /\/_next\/data\/.+\/.+\.json$/i,
      new a.StaleWhileRevalidate({
        cacheName: "next-data",
        plugins: [
          new a.ExpirationPlugin({ maxEntries: 32, maxAgeSeconds: 86400 }),
=======
    e.registerRoute(
      /\/_next\/data\/.+\/.+\.json$/i,
      new e.StaleWhileRevalidate({
        cacheName: "next-data",
        plugins: [
          new e.ExpirationPlugin({ maxEntries: 32, maxAgeSeconds: 86400 }),
>>>>>>> c7cab4de
        ],
      }),
      "GET",
    ),
<<<<<<< HEAD
    a.registerRoute(
      /\.(?:json|xml|csv)$/i,
      new a.NetworkFirst({
        cacheName: "static-data-assets",
        plugins: [
          new a.ExpirationPlugin({ maxEntries: 32, maxAgeSeconds: 86400 }),
=======
    e.registerRoute(
      /\.(?:json|xml|csv)$/i,
      new e.NetworkFirst({
        cacheName: "static-data-assets",
        plugins: [
          new e.ExpirationPlugin({ maxEntries: 32, maxAgeSeconds: 86400 }),
>>>>>>> c7cab4de
        ],
      }),
      "GET",
    ),
<<<<<<< HEAD
    a.registerRoute(
      ({ url: a }) => {
        if (!(self.origin === a.origin)) return !1;
        const e = a.pathname;
        return !e.startsWith("/api/auth/") && !!e.startsWith("/api/");
      },
      new a.NetworkFirst({
        cacheName: "apis",
        networkTimeoutSeconds: 10,
        plugins: [
          new a.ExpirationPlugin({ maxEntries: 16, maxAgeSeconds: 86400 }),
=======
    e.registerRoute(
      ({ url: e }) => {
        if (!(self.origin === e.origin)) return !1;
        const s = e.pathname;
        return !s.startsWith("/api/auth/") && !!s.startsWith("/api/");
      },
      new e.NetworkFirst({
        cacheName: "apis",
        networkTimeoutSeconds: 10,
        plugins: [
          new e.ExpirationPlugin({ maxEntries: 16, maxAgeSeconds: 86400 }),
>>>>>>> c7cab4de
        ],
      }),
      "GET",
    ),
<<<<<<< HEAD
    a.registerRoute(
      ({ url: a }) => {
        if (!(self.origin === a.origin)) return !1;
        return !a.pathname.startsWith("/api/");
      },
      new a.NetworkFirst({
        cacheName: "others",
        networkTimeoutSeconds: 10,
        plugins: [
          new a.ExpirationPlugin({ maxEntries: 32, maxAgeSeconds: 86400 }),
=======
    e.registerRoute(
      ({ url: e }) => {
        if (!(self.origin === e.origin)) return !1;
        return !e.pathname.startsWith("/api/");
      },
      new e.NetworkFirst({
        cacheName: "others",
        networkTimeoutSeconds: 10,
        plugins: [
          new e.ExpirationPlugin({ maxEntries: 32, maxAgeSeconds: 86400 }),
>>>>>>> c7cab4de
        ],
      }),
      "GET",
    ),
<<<<<<< HEAD
    a.registerRoute(
      ({ url: a }) => !(self.origin === a.origin),
      new a.NetworkFirst({
        cacheName: "cross-origin",
        networkTimeoutSeconds: 10,
        plugins: [
          new a.ExpirationPlugin({ maxEntries: 32, maxAgeSeconds: 3600 }),
=======
    e.registerRoute(
      ({ url: e }) => !(self.origin === e.origin),
      new e.NetworkFirst({
        cacheName: "cross-origin",
        networkTimeoutSeconds: 10,
        plugins: [
          new e.ExpirationPlugin({ maxEntries: 32, maxAgeSeconds: 3600 }),
>>>>>>> c7cab4de
        ],
      }),
      "GET",
    ));
});<|MERGE_RESOLUTION|>--- conflicted
+++ resolved
@@ -1,284 +1,4 @@
 if (!self.define) {
-<<<<<<< HEAD
-  let a,
-    e = {};
-  const s = (s, t) => (
-    (s = new URL(s + ".js", t).href),
-    e[s] ||
-      new Promise((e) => {
-        if ("document" in self) {
-          const a = document.createElement("script");
-          ((a.src = s), (a.onload = e), document.head.appendChild(a));
-        } else ((a = s), importScripts(s), e());
-      }).then(() => {
-        let a = e[s];
-        if (!a) throw new Error(`Module ${s} didn’t register its module`);
-        return a;
-      })
-  );
-  self.define = (t, n) => {
-    const i =
-      a ||
-      ("document" in self ? document.currentScript.src : "") ||
-      location.href;
-    if (e[i]) return;
-    let c = {};
-    const r = (a) => s(a, i),
-      f = { module: { uri: i }, exports: c, require: r };
-    e[i] = Promise.all(t.map((a) => f[a] || r(a))).then((a) => (n(...a), c));
-  };
-}
-define(["./workbox-e9849328"], function (a) {
-  "use strict";
-  (importScripts(),
-    self.skipWaiting(),
-    a.clientsClaim(),
-    a.precacheAndRoute(
-      [
-        {
-          url: "/_next/app-build-manifest.json",
-          revision: "4d9b5737d8a194e8c3c54e9b161a50a5",
-        },
-        {
-          url: "/_next/static/5tZEhjsny-kFIvgn1tLgG/_buildManifest.js",
-          revision: "59e9123ed4ba2463b298159e14333e02",
-        },
-        {
-          url: "/_next/static/5tZEhjsny-kFIvgn1tLgG/_ssgManifest.js",
-          revision: "b6652df95db52feb4daf4eca35380933",
-        },
-        {
-          url: "/_next/static/chunks/1212-7a591eb04453bf2b.js",
-          revision: "7a591eb04453bf2b",
-        },
-        {
-          url: "/_next/static/chunks/1973-fdc4c3989c521b7b.js",
-          revision: "fdc4c3989c521b7b",
-        },
-        {
-          url: "/_next/static/chunks/2075-e50bc74293293c75.js",
-          revision: "e50bc74293293c75",
-        },
-        {
-          url: "/_next/static/chunks/2256-4c779814b1fc99b0.js",
-          revision: "4c779814b1fc99b0",
-        },
-        {
-          url: "/_next/static/chunks/2502-79b1e14abe666a64.js",
-          revision: "79b1e14abe666a64",
-        },
-        {
-          url: "/_next/static/chunks/3662-0d75bb7135317057.js",
-          revision: "0d75bb7135317057",
-        },
-        {
-          url: "/_next/static/chunks/3791-1767dd030cb4795a.js",
-          revision: "1767dd030cb4795a",
-        },
-        {
-          url: "/_next/static/chunks/4174-af48d4e23282f8f4.js",
-          revision: "af48d4e23282f8f4",
-        },
-        {
-          url: "/_next/static/chunks/63554d53-e624437b75c321da.js",
-          revision: "e624437b75c321da",
-        },
-        {
-          url: "/_next/static/chunks/7151-97c769fc9cc3a74d.js",
-          revision: "97c769fc9cc3a74d",
-        },
-        {
-          url: "/_next/static/chunks/7ef0469b-2801de8165f427f6.js",
-          revision: "2801de8165f427f6",
-        },
-        {
-          url: "/_next/static/chunks/9429-2672510d7cf2dce8.js",
-          revision: "2672510d7cf2dce8",
-        },
-        {
-          url: "/_next/static/chunks/9594-3e94bae8e609828d.js",
-          revision: "3e94bae8e609828d",
-        },
-        {
-          url: "/_next/static/chunks/app/(app)/conflict-detector/page-73cac0a70deec0ca.js",
-          revision: "73cac0a70deec0ca",
-        },
-        {
-          url: "/_next/static/chunks/app/(app)/dashboard/page-b39fd007bee2535d.js",
-          revision: "b39fd007bee2535d",
-        },
-        {
-          url: "/_next/static/chunks/app/(app)/invites/page-97b58b34b451dfda.js",
-          revision: "97b58b34b451dfda",
-        },
-        {
-          url: "/_next/static/chunks/app/(app)/layout-ae4f42c36f808f0e.js",
-          revision: "ae4f42c36f808f0e",
-        },
-        {
-          url: "/_next/static/chunks/app/(app)/public-profile/page-adc0027b7e0350e7.js",
-          revision: "adc0027b7e0350e7",
-        },
-        {
-          url: "/_next/static/chunks/app/(app)/requests/page-52aba5f7e0f4aa0f.js",
-          revision: "52aba5f7e0f4aa0f",
-        },
-        {
-          url: "/_next/static/chunks/app/(app)/settings/page-52aba5f7e0f4aa0f.js",
-          revision: "52aba5f7e0f4aa0f",
-        },
-        {
-          url: "/_next/static/chunks/app/(auth)/layout-1324aa66cc4d7643.js",
-          revision: "1324aa66cc4d7643",
-        },
-        {
-          url: "/_next/static/chunks/app/(auth)/login/page-fbfbf1787a8139b6.js",
-          revision: "fbfbf1787a8139b6",
-        },
-        {
-          url: "/_next/static/chunks/app/(auth)/signup/page-e08e013a58715082.js",
-          revision: "e08e013a58715082",
-        },
-        {
-          url: "/_next/static/chunks/app/_not-found/page-71b7adaa9b1a74a8.js",
-          revision: "71b7adaa9b1a74a8",
-        },
-        {
-          url: "/_next/static/chunks/app/api/auth/csrf/route-52aba5f7e0f4aa0f.js",
-          revision: "52aba5f7e0f4aa0f",
-        },
-        {
-          url: "/_next/static/chunks/app/api/auth/me/route-52aba5f7e0f4aa0f.js",
-          revision: "52aba5f7e0f4aa0f",
-        },
-        {
-          url: "/_next/static/chunks/app/api/auth/session/route-52aba5f7e0f4aa0f.js",
-          revision: "52aba5f7e0f4aa0f",
-        },
-        {
-          url: "/_next/static/chunks/app/api/auth/switch-org/route-52aba5f7e0f4aa0f.js",
-          revision: "52aba5f7e0f4aa0f",
-        },
-        {
-          url: "/_next/static/chunks/app/api/discovery/search/route-52aba5f7e0f4aa0f.js",
-          revision: "52aba5f7e0f4aa0f",
-        },
-        {
-          url: "/_next/static/chunks/app/api/invites/%5Bcode%5D/revoke/route-52aba5f7e0f4aa0f.js",
-          revision: "52aba5f7e0f4aa0f",
-        },
-        {
-          url: "/_next/static/chunks/app/api/invites/bulk-create/route-52aba5f7e0f4aa0f.js",
-          revision: "52aba5f7e0f4aa0f",
-        },
-        {
-          url: "/_next/static/chunks/app/api/invites/create/route-52aba5f7e0f4aa0f.js",
-          revision: "52aba5f7e0f4aa0f",
-        },
-        {
-          url: "/_next/static/chunks/app/api/invites/list/route-52aba5f7e0f4aa0f.js",
-          revision: "52aba5f7e0f4aa0f",
-        },
-        {
-          url: "/_next/static/chunks/app/api/orgs/%5BorgId%5D/members/route-52aba5f7e0f4aa0f.js",
-          revision: "52aba5f7e0f4aa0f",
-        },
-        {
-          url: "/_next/static/chunks/app/api/orgs/create/route-52aba5f7e0f4aa0f.js",
-          revision: "52aba5f7e0f4aa0f",
-        },
-        {
-          url: "/_next/static/chunks/app/api/orgs/join/route-52aba5f7e0f4aa0f.js",
-          revision: "52aba5f7e0f4aa0f",
-        },
-        {
-          url: "/_next/static/chunks/app/api/orgs/public-profile/route-52aba5f7e0f4aa0f.js",
-          revision: "52aba5f7e0f4aa0f",
-        },
-        {
-          url: "/_next/static/chunks/app/api/orgs/request-access/route-52aba5f7e0f4aa0f.js",
-          revision: "52aba5f7e0f4aa0f",
-        },
-        {
-          url: "/_next/static/chunks/app/api/orgs/requests/approve/route-52aba5f7e0f4aa0f.js",
-          revision: "52aba5f7e0f4aa0f",
-        },
-        {
-          url: "/_next/static/chunks/app/api/orgs/search/route-52aba5f7e0f4aa0f.js",
-          revision: "52aba5f7e0f4aa0f",
-        },
-        {
-          url: "/_next/static/chunks/app/api/parent/ledger/export/route-52aba5f7e0f4aa0f.js",
-          revision: "52aba5f7e0f4aa0f",
-        },
-        {
-          url: "/_next/static/chunks/app/api/shifts/%5BshiftId%5D/route-52aba5f7e0f4aa0f.js",
-          revision: "52aba5f7e0f4aa0f",
-        },
-        {
-          url: "/_next/static/chunks/app/api/shifts/create/route-52aba5f7e0f4aa0f.js",
-          revision: "52aba5f7e0f4aa0f",
-        },
-        {
-          url: "/_next/static/chunks/app/api/shifts/route-52aba5f7e0f4aa0f.js",
-          revision: "52aba5f7e0f4aa0f",
-        },
-        {
-          url: "/_next/static/chunks/app/discover/page-a5b1eefb453efe0e.js",
-          revision: "a5b1eefb453efe0e",
-        },
-        {
-          url: "/_next/static/chunks/app/join/page-c72700743091d383.js",
-          revision: "c72700743091d383",
-        },
-        {
-          url: "/_next/static/chunks/app/layout-acea3945f097c247.js",
-          revision: "acea3945f097c247",
-        },
-        {
-          url: "/_next/static/chunks/app/onboarding/page-146274460382b764.js",
-          revision: "146274460382b764",
-        },
-        {
-          url: "/_next/static/chunks/app/page-e8166c79fdb83254.js",
-          revision: "e8166c79fdb83254",
-        },
-        {
-          url: "/_next/static/chunks/caf8101b-9c3c05d3d38aa14c.js",
-          revision: "9c3c05d3d38aa14c",
-        },
-        {
-          url: "/_next/static/chunks/framework-4abb519a927dfe6a.js",
-          revision: "4abb519a927dfe6a",
-        },
-        {
-          url: "/_next/static/chunks/main-84bc445634c74f01.js",
-          revision: "84bc445634c74f01",
-        },
-        {
-          url: "/_next/static/chunks/main-app-feb0391490364919.js",
-          revision: "feb0391490364919",
-        },
-        {
-          url: "/_next/static/chunks/pages/_app-8eea09a0b5babeee.js",
-          revision: "8eea09a0b5babeee",
-        },
-        {
-          url: "/_next/static/chunks/pages/_error-eb2eb57025278678.js",
-          revision: "eb2eb57025278678",
-        },
-        {
-          url: "/_next/static/chunks/polyfills-42372ed130431b0a.js",
-          revision: "846118c33b2c0e922d7b3a7676f81f6f",
-        },
-        {
-          url: "/_next/static/chunks/webpack-35aa864ba81911de.js",
-          revision: "35aa864ba81911de",
-        },
-        {
-          url: "/_next/static/css/bb4bfdfa27cfa686.css",
-          revision: "bb4bfdfa27cfa686",
-=======
   let e,
     s = {};
   const t = (t, a) => (
@@ -529,41 +249,19 @@
         {
           url: "/_next/static/yVYmq1MZ7Svb2z971CbLL/_ssgManifest.js",
           revision: "b6652df95db52feb4daf4eca35380933",
->>>>>>> c7cab4de
         },
         { url: "/manifest.json", revision: "65a3af88ade26a89f823017b727bd552" },
       ],
       { ignoreURLParametersMatching: [] },
     ),
-<<<<<<< HEAD
-    a.cleanupOutdatedCaches(),
-    a.registerRoute(
-      "/",
-      new a.NetworkFirst({
-=======
     e.cleanupOutdatedCaches(),
     e.registerRoute(
       "/",
       new e.NetworkFirst({
->>>>>>> c7cab4de
         cacheName: "start-url",
         plugins: [
           {
             cacheWillUpdate: async ({
-<<<<<<< HEAD
-              request: a,
-              response: e,
-              event: s,
-              state: t,
-            }) =>
-              e && "opaqueredirect" === e.type
-                ? new Response(e.body, {
-                    status: 200,
-                    statusText: "OK",
-                    headers: e.headers,
-                  })
-                : e,
-=======
               request: e,
               response: s,
               event: t,
@@ -576,116 +274,61 @@
                     headers: s.headers,
                   })
                 : s,
->>>>>>> c7cab4de
           },
         ],
       }),
       "GET",
     ),
-<<<<<<< HEAD
-    a.registerRoute(
-      /^https:\/\/fonts\.(?:gstatic)\.com\/.*/i,
-      new a.CacheFirst({
-        cacheName: "google-fonts-webfonts",
-        plugins: [
-          new a.ExpirationPlugin({ maxEntries: 4, maxAgeSeconds: 31536e3 }),
-=======
     e.registerRoute(
       /^https:\/\/fonts\.(?:gstatic)\.com\/.*/i,
       new e.CacheFirst({
         cacheName: "google-fonts-webfonts",
         plugins: [
           new e.ExpirationPlugin({ maxEntries: 4, maxAgeSeconds: 31536e3 }),
->>>>>>> c7cab4de
-        ],
-      }),
-      "GET",
-    ),
-<<<<<<< HEAD
-    a.registerRoute(
+        ],
+      }),
+      "GET",
+    ),
+    e.registerRoute(
       /^https:\/\/fonts\.(?:googleapis)\.com\/.*/i,
-      new a.StaleWhileRevalidate({
+      new e.StaleWhileRevalidate({
         cacheName: "google-fonts-stylesheets",
         plugins: [
-          new a.ExpirationPlugin({ maxEntries: 4, maxAgeSeconds: 604800 }),
-=======
-    e.registerRoute(
-      /^https:\/\/fonts\.(?:googleapis)\.com\/.*/i,
-      new e.StaleWhileRevalidate({
-        cacheName: "google-fonts-stylesheets",
-        plugins: [
           new e.ExpirationPlugin({ maxEntries: 4, maxAgeSeconds: 604800 }),
->>>>>>> c7cab4de
-        ],
-      }),
-      "GET",
-    ),
-<<<<<<< HEAD
-    a.registerRoute(
+        ],
+      }),
+      "GET",
+    ),
+    e.registerRoute(
       /\.(?:eot|otf|ttc|ttf|woff|woff2|font.css)$/i,
-      new a.StaleWhileRevalidate({
+      new e.StaleWhileRevalidate({
         cacheName: "static-font-assets",
         plugins: [
-          new a.ExpirationPlugin({ maxEntries: 4, maxAgeSeconds: 604800 }),
-=======
-    e.registerRoute(
-      /\.(?:eot|otf|ttc|ttf|woff|woff2|font.css)$/i,
-      new e.StaleWhileRevalidate({
-        cacheName: "static-font-assets",
-        plugins: [
           new e.ExpirationPlugin({ maxEntries: 4, maxAgeSeconds: 604800 }),
->>>>>>> c7cab4de
-        ],
-      }),
-      "GET",
-    ),
-<<<<<<< HEAD
-    a.registerRoute(
+        ],
+      }),
+      "GET",
+    ),
+    e.registerRoute(
       /\.(?:jpg|jpeg|gif|png|svg|ico|webp)$/i,
-      new a.StaleWhileRevalidate({
+      new e.StaleWhileRevalidate({
         cacheName: "static-image-assets",
         plugins: [
-          new a.ExpirationPlugin({ maxEntries: 64, maxAgeSeconds: 86400 }),
-=======
-    e.registerRoute(
-      /\.(?:jpg|jpeg|gif|png|svg|ico|webp)$/i,
-      new e.StaleWhileRevalidate({
-        cacheName: "static-image-assets",
-        plugins: [
           new e.ExpirationPlugin({ maxEntries: 64, maxAgeSeconds: 86400 }),
->>>>>>> c7cab4de
-        ],
-      }),
-      "GET",
-    ),
-<<<<<<< HEAD
-    a.registerRoute(
+        ],
+      }),
+      "GET",
+    ),
+    e.registerRoute(
       /\/_next\/image\?url=.+$/i,
-      new a.StaleWhileRevalidate({
+      new e.StaleWhileRevalidate({
         cacheName: "next-image",
         plugins: [
-          new a.ExpirationPlugin({ maxEntries: 64, maxAgeSeconds: 86400 }),
-=======
-    e.registerRoute(
-      /\/_next\/image\?url=.+$/i,
-      new e.StaleWhileRevalidate({
-        cacheName: "next-image",
-        plugins: [
           new e.ExpirationPlugin({ maxEntries: 64, maxAgeSeconds: 86400 }),
->>>>>>> c7cab4de
-        ],
-      }),
-      "GET",
-    ),
-<<<<<<< HEAD
-    a.registerRoute(
-      /\.(?:mp3|wav|ogg)$/i,
-      new a.CacheFirst({
-        cacheName: "static-audio-assets",
-        plugins: [
-          new a.RangeRequestsPlugin(),
-          new a.ExpirationPlugin({ maxEntries: 32, maxAgeSeconds: 86400 }),
-=======
+        ],
+      }),
+      "GET",
+    ),
     e.registerRoute(
       /\.(?:mp3|wav|ogg)$/i,
       new e.CacheFirst({
@@ -693,20 +336,10 @@
         plugins: [
           new e.RangeRequestsPlugin(),
           new e.ExpirationPlugin({ maxEntries: 32, maxAgeSeconds: 86400 }),
->>>>>>> c7cab4de
-        ],
-      }),
-      "GET",
-    ),
-<<<<<<< HEAD
-    a.registerRoute(
-      /\.(?:mp4)$/i,
-      new a.CacheFirst({
-        cacheName: "static-video-assets",
-        plugins: [
-          new a.RangeRequestsPlugin(),
-          new a.ExpirationPlugin({ maxEntries: 32, maxAgeSeconds: 86400 }),
-=======
+        ],
+      }),
+      "GET",
+    ),
     e.registerRoute(
       /\.(?:mp4)$/i,
       new e.CacheFirst({
@@ -714,100 +347,50 @@
         plugins: [
           new e.RangeRequestsPlugin(),
           new e.ExpirationPlugin({ maxEntries: 32, maxAgeSeconds: 86400 }),
->>>>>>> c7cab4de
-        ],
-      }),
-      "GET",
-    ),
-<<<<<<< HEAD
-    a.registerRoute(
+        ],
+      }),
+      "GET",
+    ),
+    e.registerRoute(
       /\.(?:js)$/i,
-      new a.StaleWhileRevalidate({
+      new e.StaleWhileRevalidate({
         cacheName: "static-js-assets",
         plugins: [
-          new a.ExpirationPlugin({ maxEntries: 32, maxAgeSeconds: 86400 }),
-=======
-    e.registerRoute(
-      /\.(?:js)$/i,
-      new e.StaleWhileRevalidate({
-        cacheName: "static-js-assets",
-        plugins: [
-          new e.ExpirationPlugin({ maxEntries: 32, maxAgeSeconds: 86400 }),
->>>>>>> c7cab4de
-        ],
-      }),
-      "GET",
-    ),
-<<<<<<< HEAD
-    a.registerRoute(
+          new e.ExpirationPlugin({ maxEntries: 32, maxAgeSeconds: 86400 }),
+        ],
+      }),
+      "GET",
+    ),
+    e.registerRoute(
       /\.(?:css|less)$/i,
-      new a.StaleWhileRevalidate({
+      new e.StaleWhileRevalidate({
         cacheName: "static-style-assets",
         plugins: [
-          new a.ExpirationPlugin({ maxEntries: 32, maxAgeSeconds: 86400 }),
-=======
-    e.registerRoute(
-      /\.(?:css|less)$/i,
-      new e.StaleWhileRevalidate({
-        cacheName: "static-style-assets",
-        plugins: [
-          new e.ExpirationPlugin({ maxEntries: 32, maxAgeSeconds: 86400 }),
->>>>>>> c7cab4de
-        ],
-      }),
-      "GET",
-    ),
-<<<<<<< HEAD
-    a.registerRoute(
+          new e.ExpirationPlugin({ maxEntries: 32, maxAgeSeconds: 86400 }),
+        ],
+      }),
+      "GET",
+    ),
+    e.registerRoute(
       /\/_next\/data\/.+\/.+\.json$/i,
-      new a.StaleWhileRevalidate({
+      new e.StaleWhileRevalidate({
         cacheName: "next-data",
         plugins: [
-          new a.ExpirationPlugin({ maxEntries: 32, maxAgeSeconds: 86400 }),
-=======
-    e.registerRoute(
-      /\/_next\/data\/.+\/.+\.json$/i,
-      new e.StaleWhileRevalidate({
-        cacheName: "next-data",
-        plugins: [
-          new e.ExpirationPlugin({ maxEntries: 32, maxAgeSeconds: 86400 }),
->>>>>>> c7cab4de
-        ],
-      }),
-      "GET",
-    ),
-<<<<<<< HEAD
-    a.registerRoute(
-      /\.(?:json|xml|csv)$/i,
-      new a.NetworkFirst({
-        cacheName: "static-data-assets",
-        plugins: [
-          new a.ExpirationPlugin({ maxEntries: 32, maxAgeSeconds: 86400 }),
-=======
+          new e.ExpirationPlugin({ maxEntries: 32, maxAgeSeconds: 86400 }),
+        ],
+      }),
+      "GET",
+    ),
     e.registerRoute(
       /\.(?:json|xml|csv)$/i,
       new e.NetworkFirst({
         cacheName: "static-data-assets",
         plugins: [
           new e.ExpirationPlugin({ maxEntries: 32, maxAgeSeconds: 86400 }),
->>>>>>> c7cab4de
-        ],
-      }),
-      "GET",
-    ),
-<<<<<<< HEAD
-    a.registerRoute(
-      ({ url: a }) => {
-        if (!(self.origin === a.origin)) return !1;
-        const e = a.pathname;
-        return !e.startsWith("/api/auth/") && !!e.startsWith("/api/");
-      },
-      new a.NetworkFirst({
-        cacheName: "apis",
-        networkTimeoutSeconds: 10,
-        plugins: [
-          new a.ExpirationPlugin({ maxEntries: 16, maxAgeSeconds: 86400 }),
-=======
+        ],
+      }),
+      "GET",
+    ),
     e.registerRoute(
       ({ url: e }) => {
         if (!(self.origin === e.origin)) return !1;
@@ -819,23 +402,10 @@
         networkTimeoutSeconds: 10,
         plugins: [
           new e.ExpirationPlugin({ maxEntries: 16, maxAgeSeconds: 86400 }),
->>>>>>> c7cab4de
-        ],
-      }),
-      "GET",
-    ),
-<<<<<<< HEAD
-    a.registerRoute(
-      ({ url: a }) => {
-        if (!(self.origin === a.origin)) return !1;
-        return !a.pathname.startsWith("/api/");
-      },
-      new a.NetworkFirst({
-        cacheName: "others",
-        networkTimeoutSeconds: 10,
-        plugins: [
-          new a.ExpirationPlugin({ maxEntries: 32, maxAgeSeconds: 86400 }),
-=======
+        ],
+      }),
+      "GET",
+    ),
     e.registerRoute(
       ({ url: e }) => {
         if (!(self.origin === e.origin)) return !1;
@@ -846,20 +416,10 @@
         networkTimeoutSeconds: 10,
         plugins: [
           new e.ExpirationPlugin({ maxEntries: 32, maxAgeSeconds: 86400 }),
->>>>>>> c7cab4de
-        ],
-      }),
-      "GET",
-    ),
-<<<<<<< HEAD
-    a.registerRoute(
-      ({ url: a }) => !(self.origin === a.origin),
-      new a.NetworkFirst({
-        cacheName: "cross-origin",
-        networkTimeoutSeconds: 10,
-        plugins: [
-          new a.ExpirationPlugin({ maxEntries: 32, maxAgeSeconds: 3600 }),
-=======
+        ],
+      }),
+      "GET",
+    ),
     e.registerRoute(
       ({ url: e }) => !(self.origin === e.origin),
       new e.NetworkFirst({
@@ -867,7 +427,6 @@
         networkTimeoutSeconds: 10,
         plugins: [
           new e.ExpirationPlugin({ maxEntries: 32, maxAgeSeconds: 3600 }),
->>>>>>> c7cab4de
         ],
       }),
       "GET",
