import { NextRequest, NextResponse } from "next/server";
import { adminAuth, adminInit } from "@/lib/firebase.server";
import { getFirestore } from "firebase-admin/firestore";
import {
  CreateInviteRequestSchema,
  CreateInviteResponse,
  InviteCode,
  generateShortCode,
} from "@/lib/types";
<<<<<<< HEAD
import {
  generateInviteCode,
  generateQRCodeUrl,
  isUserOrgAdmin,
} from "@/lib/auth-utils";

// Lazy initialize Firestore to avoid build-time errors
let db: FirebaseFirestore.Firestore | null = null;

function getFirestore_() {
  if (!db) {
    db = getFirestore();
  }
  return db;
=======
import { generateInviteCode, generateQRCodeUrl, isUserOrgAdmin } from "@/lib/auth-utils";

// Lazy initialize to avoid build-time errors
function getDb() {
  adminInit();
  return getFirestore();
>>>>>>> 5d9bbe2f
}

function getAllowedOrigins(): string[] {
  const envOrigin = process.env.NEXT_PUBLIC_APP_URL;
  const defaults = ["http://localhost:3000", "http://127.0.0.1:3000"];
  return envOrigin ? [envOrigin, ...defaults] : defaults;
}

function validateCsrf(req: NextRequest): boolean {
  const header = req.headers.get("x-csrf-token");
  const cookie = req.cookies.get("XSRF-TOKEN")?.value;
  return Boolean(header && cookie && header === cookie);
}

function allowOrigin(req: NextRequest): boolean {
  const origin = req.headers.get("origin");
  if (!origin) return true;
  return getAllowedOrigins().includes(origin);
}

export async function POST(req: NextRequest) {
  if (!allowOrigin(req)) {
    return new NextResponse("Forbidden origin", { status: 403 });
  }
  if (!validateCsrf(req)) {
    return new NextResponse("CSRF validation failed", { status: 403 });
  }

  // Verify session
  const session = req.cookies.get("__session")?.value;
  if (!session) {
    return NextResponse.json<CreateInviteResponse>(
      { success: false, error: "Authentication required" },
      { status: 401 },
    );
  }

  try {
    const decoded = await adminAuth().verifySessionCookie(session, true);
    const uid = decoded.uid;
    if (decoded.email_verified === false) {
      return NextResponse.json<CreateInviteResponse>(
        { success: false, error: "Email must be verified to create invites" },
        { status: 403 }
      );
    }

    // Parse request body
    const body = await req.json().catch(() => ({}));
    const parseResult = CreateInviteRequestSchema.safeParse(body);

    if (!parseResult.success) {
      return NextResponse.json<CreateInviteResponse>(
        { success: false, error: "Invalid request data" },
        { status: 400 },
      );
    }

    const { orgId, role, expiresIn, maxUses, notes } = parseResult.data;

    // Verify user is admin of the organization
    const isAdmin = await isUserOrgAdmin(uid, orgId);
    if (!isAdmin) {
      return NextResponse.json<CreateInviteResponse>(
        { success: false, error: "Admin access required" },
        { status: 403 },
      );
    }

    // Verify organization exists
<<<<<<< HEAD
    const orgDoc = await getFirestore_().doc(`orgs/${orgId}`).get();
=======
    const orgDoc = await getDb().doc(`orgs/${orgId}`).get();
>>>>>>> 5d9bbe2f
    if (!orgDoc.exists) {
      return NextResponse.json<CreateInviteResponse>(
        { success: false, error: "Organization not found" },
        { status: 404 },
      );
    }

    // Generate invite code
    const code = generateInviteCode();
    const now = new Date();
    const expiresAt = expiresIn
      ? new Date(now.getTime() + expiresIn * 24 * 60 * 60 * 1000)
      : undefined;

    const inviteData: InviteCode = {
      code,
      orgId,
      createdBy: uid,
      createdAt: now,
      expiresAt,
      maxUses,
      currentUses: 0,
      isActive: true,
      role,
      notes,
    };

    // Save invite to Firestore
<<<<<<< HEAD
    await getFirestore_().doc(`orgs/${orgId}/invites/${code}`).set(inviteData);
=======
    await getDb().doc(`orgs/${orgId}/invites/${code}`).set(inviteData);
>>>>>>> 5d9bbe2f

    // Generate response data
    const shortCode = generateShortCode(orgId, code);
    const qrCodeUrl = generateQRCodeUrl(shortCode);

    // Update invite with QR code URL
    await getDb().doc(`orgs/${orgId}/invites/${code}`).update({ qrCodeUrl });

    return NextResponse.json<CreateInviteResponse>({
      success: true,
      invite: {
        code,
        shortCode,
        qrCodeUrl,
        expiresAt: expiresAt?.toISOString(),
        maxUses,
      },
    });
  } catch (error) {
    console.error("Error creating invite:", error);
    return NextResponse.json<CreateInviteResponse>(
      { success: false, error: "Failed to create invite" },
      { status: 500 },
    );
  }
}<|MERGE_RESOLUTION|>--- conflicted
+++ resolved
@@ -7,29 +7,12 @@
   InviteCode,
   generateShortCode,
 } from "@/lib/types";
-<<<<<<< HEAD
-import {
-  generateInviteCode,
-  generateQRCodeUrl,
-  isUserOrgAdmin,
-} from "@/lib/auth-utils";
+import { generateInviteCode, generateQRCodeUrl, isUserOrgAdmin } from "@/lib/auth-utils";
 
 // Lazy initialize Firestore to avoid build-time errors
-let db: FirebaseFirestore.Firestore | null = null;
-
-function getFirestore_() {
-  if (!db) {
-    db = getFirestore();
-  }
-  return db;
-=======
-import { generateInviteCode, generateQRCodeUrl, isUserOrgAdmin } from "@/lib/auth-utils";
-
-// Lazy initialize to avoid build-time errors
 function getDb() {
   adminInit();
   return getFirestore();
->>>>>>> 5d9bbe2f
 }
 
 function getAllowedOrigins(): string[] {
@@ -100,11 +83,7 @@
     }
 
     // Verify organization exists
-<<<<<<< HEAD
-    const orgDoc = await getFirestore_().doc(`orgs/${orgId}`).get();
-=======
     const orgDoc = await getDb().doc(`orgs/${orgId}`).get();
->>>>>>> 5d9bbe2f
     if (!orgDoc.exists) {
       return NextResponse.json<CreateInviteResponse>(
         { success: false, error: "Organization not found" },
@@ -133,11 +112,7 @@
     };
 
     // Save invite to Firestore
-<<<<<<< HEAD
-    await getFirestore_().doc(`orgs/${orgId}/invites/${code}`).set(inviteData);
-=======
     await getDb().doc(`orgs/${orgId}/invites/${code}`).set(inviteData);
->>>>>>> 5d9bbe2f
 
     // Generate response data
     const shortCode = generateShortCode(orgId, code);
