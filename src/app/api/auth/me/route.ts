--- conflicted
+++ resolved
@@ -1,77 +1,149 @@
 import { NextRequest, NextResponse } from "next/server";
 import { adminAuth } from "@/lib/firebase.server";
-import { AuthMeResponse, Organization } from "@/lib/types";
-import { getUserOrganizations, getUserCustomClaims } from "@/lib/auth-utils";
+import { getFirestore } from "firebase-admin/firestore";
+import {
+  CreateInviteRequestSchema,
+  CreateInviteResponse,
+  InviteCode,
+  generateShortCode,
+} from "@/lib/types";
+import {
+  generateInviteCode,
+  generateQRCodeUrl,
+  isUserOrgAdmin,
+} from "@/lib/auth-utils";
+
+// Lazy initialize Firestore to avoid build-time errors
+let db: FirebaseFirestore.Firestore | null = null;
+
+function getDb() {
+  if (!db) {
+    db = getFirestore();
+  }
+  return db;
+}
+
+function getAllowedOrigins(): string[] {
+  const envOrigin = process.env.NEXT_PUBLIC_APP_URL;
+  const defaults = ["http://localhost:3000", "http://127.0.0.1:3000"];
+  return envOrigin ? [envOrigin, ...defaults] : defaults;
+}
+
+function validateCsrf(req: NextRequest): boolean {
+  const header = req.headers.get("x-csrf-token");
+  const cookie = req.cookies.get("XSRF-TOKEN")?.value;
+  return Boolean(header && cookie && header === cookie);
+}
 
 function allowOrigin(req: NextRequest): boolean {
-  const envOrigin = process.env.NEXT_PUBLIC_APP_URL;
-  const defaults = ["http://localhost:3000", "http://127.0.0.1:3000"];
   const origin = req.headers.get("origin");
   if (!origin) return true;
-  const allowed = envOrigin ? [envOrigin, ...defaults] : defaults;
-  return allowed.includes(origin);
+  return getAllowedOrigins().includes(origin);
 }
 
-export async function GET(req: NextRequest) {
-  if (!allowOrigin(req))
+export async function POST(req: NextRequest) {
+  if (!allowOrigin(req)) {
     return new NextResponse("Forbidden origin", { status: 403 });
+  }
+  if (!validateCsrf(req)) {
+    return new NextResponse("CSRF validation failed", { status: 403 });
+  }
 
+  // Verify session
   const session = req.cookies.get("__session")?.value;
   if (!session) {
-    return NextResponse.json<AuthMeResponse>(
-      { authenticated: false },
+    return NextResponse.json<CreateInviteResponse>(
+      { success: false, error: "Authentication required" },
       { status: 401 },
     );
   }
 
   try {
     const decoded = await adminAuth().verifySessionCookie(session, true);
-    const user = await adminAuth().getUser(decoded.uid);
-
-    // During build time, don't try to access Firestore
-    if (process.env.NEXT_PHASE === "phase-production-build") {
-      return NextResponse.json<AuthMeResponse>({
-        authenticated: true,
-        uid: user.uid,
-        email: user.email,
-        emailVerified: user.emailVerified,
-        displayName: user.displayName,
-        photoURL: user.photoURL,
-<<<<<<< HEAD
-        customClaims: user.customClaims as Record<string, unknown>,
-=======
-        customClaims: {},
->>>>>>> 5d9bbe2f
-      });
+    const uid = decoded.uid;
+    if (decoded.email_verified === false) {
+      return NextResponse.json<CreateInviteResponse>(
+        { success: false, error: "Email must be verified to create invites" },
+        { status: 403 }
+      );
     }
 
-    const customClaims = await getUserCustomClaims(decoded.uid);
+    // Parse request body
+    const body = await req.json().catch(() => ({}));
+    const parseResult = CreateInviteRequestSchema.safeParse(body);
 
-    // Get user's organizations
-    const organizations = await getUserOrganizations(decoded.uid);
-
-    // Get primary organization details
-    let primaryOrg: Organization | undefined;
-    if (customClaims.orgId) {
-      primaryOrg = organizations.find((org) => org.id === customClaims.orgId);
+    if (!parseResult.success) {
+      return NextResponse.json<CreateInviteResponse>(
+        { success: false, error: "Invalid request data" },
+        { status: 400 },
+      );
     }
 
-    return NextResponse.json<AuthMeResponse>({
-      authenticated: true,
-      uid: user.uid,
-      email: user.email,
-      emailVerified: user.emailVerified,
-      displayName: user.displayName,
-      photoURL: user.photoURL,
-      customClaims,
-      primaryOrg,
-      organizations,
+    const { orgId, role, expiresIn, maxUses, notes } = parseResult.data;
+
+    // Verify user is admin of the organization
+    const isAdmin = await isUserOrgAdmin(uid, orgId);
+    if (!isAdmin) {
+      return NextResponse.json<CreateInviteResponse>(
+        { success: false, error: "Admin access required" },
+        { status: 403 },
+      );
+    }
+
+    // Verify organization exists
+    const orgDoc = await getDb().doc(`orgs/${orgId}`).get();
+    if (!orgDoc.exists) {
+      return NextResponse.json<CreateInviteResponse>(
+        { success: false, error: "Organization not found" },
+        { status: 404 },
+      );
+    }
+
+    // Generate invite code
+    const code = generateInviteCode();
+    const now = new Date();
+    const expiresAt = expiresIn
+      ? new Date(now.getTime() + expiresIn * 24 * 60 * 60 * 1000)
+      : undefined;
+
+    const inviteData: InviteCode = {
+      code,
+      orgId,
+      createdBy: uid,
+      createdAt: now,
+      expiresAt,
+      maxUses,
+      currentUses: 0,
+      isActive: true,
+      role,
+      notes,
+    };
+
+    // Save invite to Firestore
+    await getDb().doc(`orgs/${orgId}/invites/${code}`).set(inviteData);
+
+    // Generate response data
+    const shortCode = generateShortCode(orgId, code);
+    const qrCodeUrl = generateQRCodeUrl(shortCode);
+
+    // Update invite with QR code URL
+    await getDb().doc(`orgs/${orgId}/invites/${code}`).update({ qrCodeUrl });
+
+    return NextResponse.json<CreateInviteResponse>({
+      success: true,
+      invite: {
+        code,
+        shortCode,
+        qrCodeUrl,
+        expiresAt: expiresAt?.toISOString(),
+        maxUses,
+      },
     });
   } catch (error) {
-    console.error("Error fetching user data:", error);
-    return NextResponse.json<AuthMeResponse>(
-      { authenticated: false },
-      { status: 401 },
+    console.error("Error creating invite:", error);
+    return NextResponse.json<CreateInviteResponse>(
+      { success: false, error: "Failed to create invite" },
+      { status: 500 },
     );
   }
 }