// src/app/api/shifts/create/route.ts

import { NextResponse } from "next/server";
import { z } from "zod";
import { adminDb } from "@/lib/firebase.server";
import { getSession } from "@/lib/session";
import { ShiftSchema } from "@/lib/types";
import { verifyOrgAccess } from "@/lib/auth-utils";

const CreateShiftRequestSchema = ShiftSchema.omit({
  id: true,
  createdAt: true,
  updatedAt: true,
});

export async function POST(request: Request) {
  try {
    const session = await getSession(request);
    if (!session?.uid) {
      return new NextResponse("Unauthorized", { status: 401 });
    }

    const json = await request.json();
    const parsedData = CreateShiftRequestSchema.parse(json);

<<<<<<< HEAD

    // Security: verify org access
=======
    // Verify user has permission to create shifts in this org
>>>>>>> 3295bd57
    const isAllowed = await verifyOrgAccess(session.uid, parsedData.orgId, [
      "admin",
      "manager",
    ]);
<<<<<<< HEAD

=======
>>>>>>> 3295bd57
    if (!isAllowed) {
      return new NextResponse(
        "Forbidden: You do not have permission to create shifts.",
        { status: 403 },
      );
    }

    const shiftRef = adminDb()
      .collection(`orgs/${parsedData.orgId}/shifts`)
      .doc();

    const newShift = {
      ...parsedData,
      id: shiftRef.id,
      createdAt: new Date(),
      updatedAt: new Date(),
    };

    await shiftRef.set(newShift);

    return NextResponse.json(newShift, { status: 201 });
  } catch (error) {
    if (error instanceof z.ZodError) {
      return new NextResponse(JSON.stringify(error.issues), { status: 400 });
    }
    console.error("Error creating shift:", error);
    return new NextResponse("Internal Server Error", { status: 500 });
  }
}<|MERGE_RESOLUTION|>--- conflicted
+++ resolved
@@ -23,20 +23,11 @@
     const json = await request.json();
     const parsedData = CreateShiftRequestSchema.parse(json);
 
-<<<<<<< HEAD
-
-    // Security: verify org access
-=======
     // Verify user has permission to create shifts in this org
->>>>>>> 3295bd57
     const isAllowed = await verifyOrgAccess(session.uid, parsedData.orgId, [
       "admin",
       "manager",
     ]);
-<<<<<<< HEAD
-
-=======
->>>>>>> 3295bd57
     if (!isAllowed) {
       return new NextResponse(
         "Forbidden: You do not have permission to create shifts.",
