import { NextRequest, NextResponse } from "next/server";
import { adminAuth, adminInit } from "@/lib/firebase.server";
import { getFirestore } from "firebase-admin/firestore";
import { RequestAccessSchema, JoinRequest } from "@/lib/types";

<<<<<<< HEAD
// Lazy initialize Firestore to avoid build-time errors
let db: FirebaseFirestore.Firestore | null = null;

function getFirestore_() {
  if (!db) {
    db = getFirestore();
  }
  return db;
=======
// Lazy initialize to avoid build-time errors
function getDb() {
  adminInit();
  return getFirestore();
>>>>>>> 5d9bbe2f
}

function getAllowedOrigins(): string[] {
  const envOrigin = process.env.NEXT_PUBLIC_APP_URL;
  const defaults = ["http://localhost:3000", "http://127.0.0.1:3000"];
  return envOrigin ? [envOrigin, ...defaults] : defaults;
}

function validateCsrf(req: NextRequest): boolean {
  const header = req.headers.get("x-csrf-token");
  const cookie = req.cookies.get("XSRF-TOKEN")?.value;
  return Boolean(header && cookie && header === cookie);
}

function allowOrigin(req: NextRequest): boolean {
  const origin = req.headers.get("origin");
  if (!origin) return true;
  return getAllowedOrigins().includes(origin);
}

export async function POST(req: NextRequest) {
  if (!allowOrigin(req)) {
    return new NextResponse("Forbidden origin", { status: 403 });
  }
  if (!validateCsrf(req)) {
    return new NextResponse("CSRF validation failed", { status: 403 });
  }

  // Verify session
  const session = req.cookies.get("__session")?.value;
  if (!session) {
    return NextResponse.json(
      { success: false, error: "Authentication required" },
      { status: 401 },
    );
  }

  try {
    const decoded = await adminAuth().verifySessionCookie(session, true);
    const uid = decoded.uid;
    const user = await adminAuth().getUser(uid);
    if (decoded.email_verified === false) {
      return NextResponse.json(
        { success: false, error: "Email must be verified to request access" },
        { status: 403 }
      );
    }

    // Parse request body
    const body = await req.json().catch(() => ({}));
    const parseResult = RequestAccessSchema.safeParse(body);

    if (!parseResult.success) {
      return NextResponse.json(
        { success: false, error: "Invalid request data" },
        { status: 400 },
      );
    }

    const { orgId, message } = parseResult.data;

    // Verify organization exists and allows join requests
<<<<<<< HEAD
    const orgDoc = await getFirestore_().doc(`orgs/${orgId}`).get();
=======
    const orgDoc = await getDb().doc(`orgs/${orgId}`).get();
>>>>>>> 5d9bbe2f
    if (!orgDoc.exists) {
      return NextResponse.json(
        { success: false, error: "Organization not found" },
        { status: 404 },
      );
    }

    const orgData = orgDoc.data();
    if (!orgData?.settings?.allowPublicJoinRequests) {
      return NextResponse.json(
        { success: false, error: "Organization does not accept join requests" },
        { status: 400 },
      );
    }

    // Check if user is already a member
<<<<<<< HEAD
    const memberDoc = await getFirestore_()
      .doc(`orgs/${orgId}/members/${uid}`)
      .get();
=======
    const memberDoc = await getDb().doc(`orgs/${orgId}/members/${uid}`).get();
>>>>>>> 5d9bbe2f
    if (memberDoc.exists) {
      return NextResponse.json(
        {
          success: false,
          error: "You are already a member of this organization",
        },
        { status: 400 },
      );
    }

    // Check if user already has a pending request
<<<<<<< HEAD
    const existingRequestQuery = await getFirestore_()
=======
    const existingRequestQuery = await getDb()
>>>>>>> 5d9bbe2f
      .collection(`orgs/${orgId}/joinRequests`)
      .where("requestedBy", "==", uid)
      .where("status", "==", "pending")
      .limit(1)
      .get();

    if (!existingRequestQuery.empty) {
      return NextResponse.json(
        {
          success: false,
          error: "You already have a pending request for this organization",
        },
        { status: 400 },
      );
    }

    // Create join request
<<<<<<< HEAD
    const requestRef = getFirestore_()
      .collection(`orgs/${orgId}/joinRequests`)
      .doc();
=======
    const requestRef = getDb().collection(`orgs/${orgId}/joinRequests`).doc();
>>>>>>> 5d9bbe2f
    const now = new Date();

    const joinRequest: JoinRequest = {
      id: requestRef.id,
      orgId,
      requestedBy: uid,
      requestedByEmail: user.email || "",
      requestedByName: user.displayName || "",
      message,
      status: "pending",
      createdAt: now,
    };

    await requestRef.set(joinRequest);

    return NextResponse.json({
      success: true,
      requestId: requestRef.id,
    });
  } catch (error) {
    console.error("Error requesting access:", error);
    return NextResponse.json(
      { success: false, error: "Failed to request access" },
      { status: 500 },
    );
  }
}<|MERGE_RESOLUTION|>--- conflicted
+++ resolved
@@ -3,21 +3,10 @@
 import { getFirestore } from "firebase-admin/firestore";
 import { RequestAccessSchema, JoinRequest } from "@/lib/types";
 
-<<<<<<< HEAD
-// Lazy initialize Firestore to avoid build-time errors
-let db: FirebaseFirestore.Firestore | null = null;
-
-function getFirestore_() {
-  if (!db) {
-    db = getFirestore();
-  }
-  return db;
-=======
 // Lazy initialize to avoid build-time errors
 function getDb() {
   adminInit();
   return getFirestore();
->>>>>>> 5d9bbe2f
 }
 
 function getAllowedOrigins(): string[] {
@@ -80,11 +69,7 @@
     const { orgId, message } = parseResult.data;
 
     // Verify organization exists and allows join requests
-<<<<<<< HEAD
-    const orgDoc = await getFirestore_().doc(`orgs/${orgId}`).get();
-=======
     const orgDoc = await getDb().doc(`orgs/${orgId}`).get();
->>>>>>> 5d9bbe2f
     if (!orgDoc.exists) {
       return NextResponse.json(
         { success: false, error: "Organization not found" },
@@ -101,13 +86,7 @@
     }
 
     // Check if user is already a member
-<<<<<<< HEAD
-    const memberDoc = await getFirestore_()
-      .doc(`orgs/${orgId}/members/${uid}`)
-      .get();
-=======
     const memberDoc = await getDb().doc(`orgs/${orgId}/members/${uid}`).get();
->>>>>>> 5d9bbe2f
     if (memberDoc.exists) {
       return NextResponse.json(
         {
@@ -119,11 +98,7 @@
     }
 
     // Check if user already has a pending request
-<<<<<<< HEAD
-    const existingRequestQuery = await getFirestore_()
-=======
     const existingRequestQuery = await getDb()
->>>>>>> 5d9bbe2f
       .collection(`orgs/${orgId}/joinRequests`)
       .where("requestedBy", "==", uid)
       .where("status", "==", "pending")
@@ -141,13 +116,7 @@
     }
 
     // Create join request
-<<<<<<< HEAD
-    const requestRef = getFirestore_()
-      .collection(`orgs/${orgId}/joinRequests`)
-      .doc();
-=======
     const requestRef = getDb().collection(`orgs/${orgId}/joinRequests`).doc();
->>>>>>> 5d9bbe2f
     const now = new Date();
 
     const joinRequest: JoinRequest = {
