import { NextRequest, NextResponse } from "next/server";
import { adminAuth, adminInit } from "@/lib/firebase.server";
import { getFirestore, FieldValue } from "firebase-admin/firestore";
import {
  JoinOrgRequestSchema,
  JoinOrgResponse,
  validateInviteCode,
  InviteCode,
} from "@/lib/types";
import { addUserToOrg } from "@/lib/auth-utils";

<<<<<<< HEAD
// Lazy initialize Firestore to avoid build-time errors
let db: FirebaseFirestore.Firestore | null = null;

function getFirestore_() {
  if (!db) {
    db = getFirestore();
  }
  return db;
=======
// Lazy initialize to avoid build-time errors
function getDb() {
  adminInit();
  return getFirestore();
>>>>>>> 5d9bbe2f
}

function getAllowedOrigins(): string[] {
  const envOrigin = process.env.NEXT_PUBLIC_APP_URL;
  const defaults = ["http://localhost:3000", "http://127.0.0.1:3000"];
  return envOrigin ? [envOrigin, ...defaults] : defaults;
}

function validateCsrf(req: NextRequest): boolean {
  const header = req.headers.get("x-csrf-token");
  const cookie = req.cookies.get("XSRF-TOKEN")?.value;
  return Boolean(header && cookie && header === cookie);
}

function allowOrigin(req: NextRequest): boolean {
  const origin = req.headers.get("origin");
  if (!origin) return true;
  return getAllowedOrigins().includes(origin);
}

export async function POST(req: NextRequest) {
  if (!allowOrigin(req)) {
    return new NextResponse("Forbidden origin", { status: 403 });
  }
  if (!validateCsrf(req)) {
    return new NextResponse("CSRF validation failed", { status: 403 });
  }

  // Verify session
  const session = req.cookies.get("__session")?.value;
  if (!session) {
    return NextResponse.json<JoinOrgResponse>(
      { success: false, error: "Authentication required" },
      { status: 401 },
    );
  }

  try {
    const decoded = await adminAuth().verifySessionCookie(session, true);
    const uid = decoded.uid;

    // Parse request body
    const body = await req.json().catch(() => ({}));
    const parseResult = JoinOrgRequestSchema.safeParse(body);

    if (!parseResult.success) {
      return NextResponse.json<JoinOrgResponse>(
        { success: false, error: "Invalid request data" },
        { status: 400 },
      );
    }

    const { inviteCode, orgId: directOrgId } = parseResult.data;

    let orgId: string;
    let role: "admin" | "manager" | "employee" = "employee";

    if (inviteCode) {
      // Join via invite code
      const parsed = validateInviteCode(inviteCode);
      if (!parsed) {
        return NextResponse.json<JoinOrgResponse>(
          { success: false, error: "Invalid invite code format" },
          { status: 400 },
        );
      }

      orgId = parsed.orgId;
      const code = parsed.inviteCode;

<<<<<<< HEAD
      // Get invite document
      const inviteDoc = await getFirestore_().doc(`orgs/${orgId}/invites/${code}`).get();
      if (!inviteDoc.exists) {
        return NextResponse.json<JoinOrgResponse>(
          { success: false, error: "Invite code not found" },
          { status: 404 }
        );
      }

      const invite = inviteDoc.data() as InviteCode;

      // Validate invite
      if (!invite.isActive) {
        return NextResponse.json<JoinOrgResponse>(
          { success: false, error: "Invite code is no longer active" },
          { status: 400 }
        );
      }

      if (invite.expiresAt && new Date() > invite.expiresAt) {
        return NextResponse.json<JoinOrgResponse>(
          { success: false, error: "Invite code has expired" },
          { status: 400 }
        );
      }

      if (invite.maxUses && invite.currentUses >= invite.maxUses) {
        return NextResponse.json<JoinOrgResponse>(
          { success: false, error: "Invite code has reached maximum uses" },
          { status: 400 }
        );
      }

      role = invite.role;

      // Update invite usage
      await inviteDoc.ref.update({
        currentUses: invite.currentUses + 1,
=======
      // Consume invite in a transaction: validate constraints then increment usage
      await getDb().runTransaction(async (tx) => {
        const ref = getDb().doc(`orgs/${orgId}/invites/${code}`);
        const snap = await tx.get(ref);
        if (!snap.exists) {
          throw new Error("Invite code not found");
        }
        const invite = snap.data() as InviteCode;
        if (!invite.isActive) {
          throw new Error("Invite code is no longer active");
        }
        if (invite.orgId !== orgId) {
          throw new Error("Invite code does not belong to this organization");
        }
        if (invite.expiresAt && new Date() > invite.expiresAt) {
          throw new Error("Invite code has expired");
        }
        if (invite.maxUses && (invite.currentUses ?? 0) >= invite.maxUses) {
          throw new Error("Invite code has reached maximum uses");
        }
        // Stash role for outer scope via closure capture
        role = invite.role;
        tx.update(ref, {
          currentUses: FieldValue.increment(1),
          lastUsedAt: new Date(),
        });
>>>>>>> 5d9bbe2f
      });
    } else if (directOrgId) {
      // Direct join (for bootstrap case)
      orgId = directOrgId;

      // Verify organization exists and allows direct joining
<<<<<<< HEAD
      const orgDoc = await getFirestore_().doc(`orgs/${orgId}`).get();
=======
      const orgDoc = await getDb().doc(`orgs/${orgId}`).get();
>>>>>>> 5d9bbe2f
      if (!orgDoc.exists) {
        return NextResponse.json<JoinOrgResponse>(
          { success: false, error: "Organization not found" },
          { status: 404 },
        );
      }

      // Only allow direct join if no members exist (bootstrap)
<<<<<<< HEAD
      const membersSnapshot = await getFirestore_().collection(`orgs/${orgId}/members`).limit(1).get();
=======
      const membersSnapshot = await getDb()
        .collection(`orgs/${orgId}/members`)
        .limit(1)
        .get();
>>>>>>> 5d9bbe2f
      if (!membersSnapshot.empty) {
        return NextResponse.json<JoinOrgResponse>(
          { success: false, error: "Organization requires an invite code" },
          { status: 400 },
        );
      }

      role = "admin"; // First user becomes admin
    } else {
      return NextResponse.json<JoinOrgResponse>(
        { success: false, error: "Either inviteCode or orgId is required" },
        { status: 400 },
      );
    }

    // Verify organization exists
<<<<<<< HEAD
    const orgDoc = await getFirestore_().doc(`orgs/${orgId}`).get();
=======
    const orgDoc = await getDb().doc(`orgs/${orgId}`).get();
>>>>>>> 5d9bbe2f
    if (!orgDoc.exists) {
      return NextResponse.json<JoinOrgResponse>(
        { success: false, error: "Organization not found" },
        { status: 404 },
      );
    }

    const orgData = orgDoc.data();

    // Check if user is already a member
<<<<<<< HEAD
    const memberDoc = await getFirestore_().doc(`orgs/${orgId}/members/${uid}`).get();
=======
    const memberDoc = await getDb().doc(`orgs/${orgId}/members/${uid}`).get();
>>>>>>> 5d9bbe2f
    if (memberDoc.exists) {
      return NextResponse.json<JoinOrgResponse>(
        {
          success: false,
          error: "You are already a member of this organization",
        },
        { status: 400 },
      );
    }

    // Add user to organization
    await addUserToOrg(uid, orgId, role, uid);

    return NextResponse.json<JoinOrgResponse>({
      success: true,
      orgId,
      orgName: orgData?.name,
      role,
    });
  } catch (error) {
    console.error("Error joining organization:", error);
    return NextResponse.json<JoinOrgResponse>(
      { success: false, error: "Failed to join organization" },
      { status: 500 },
    );
  }
}<|MERGE_RESOLUTION|>--- conflicted
+++ resolved
@@ -9,21 +9,10 @@
 } from "@/lib/types";
 import { addUserToOrg } from "@/lib/auth-utils";
 
-<<<<<<< HEAD
-// Lazy initialize Firestore to avoid build-time errors
-let db: FirebaseFirestore.Firestore | null = null;
-
-function getFirestore_() {
-  if (!db) {
-    db = getFirestore();
-  }
-  return db;
-=======
 // Lazy initialize to avoid build-time errors
 function getDb() {
   adminInit();
   return getFirestore();
->>>>>>> 5d9bbe2f
 }
 
 function getAllowedOrigins(): string[] {
@@ -94,46 +83,6 @@
       orgId = parsed.orgId;
       const code = parsed.inviteCode;
 
-<<<<<<< HEAD
-      // Get invite document
-      const inviteDoc = await getFirestore_().doc(`orgs/${orgId}/invites/${code}`).get();
-      if (!inviteDoc.exists) {
-        return NextResponse.json<JoinOrgResponse>(
-          { success: false, error: "Invite code not found" },
-          { status: 404 }
-        );
-      }
-
-      const invite = inviteDoc.data() as InviteCode;
-
-      // Validate invite
-      if (!invite.isActive) {
-        return NextResponse.json<JoinOrgResponse>(
-          { success: false, error: "Invite code is no longer active" },
-          { status: 400 }
-        );
-      }
-
-      if (invite.expiresAt && new Date() > invite.expiresAt) {
-        return NextResponse.json<JoinOrgResponse>(
-          { success: false, error: "Invite code has expired" },
-          { status: 400 }
-        );
-      }
-
-      if (invite.maxUses && invite.currentUses >= invite.maxUses) {
-        return NextResponse.json<JoinOrgResponse>(
-          { success: false, error: "Invite code has reached maximum uses" },
-          { status: 400 }
-        );
-      }
-
-      role = invite.role;
-
-      // Update invite usage
-      await inviteDoc.ref.update({
-        currentUses: invite.currentUses + 1,
-=======
       // Consume invite in a transaction: validate constraints then increment usage
       await getDb().runTransaction(async (tx) => {
         const ref = getDb().doc(`orgs/${orgId}/invites/${code}`);
@@ -160,18 +109,13 @@
           currentUses: FieldValue.increment(1),
           lastUsedAt: new Date(),
         });
->>>>>>> 5d9bbe2f
       });
     } else if (directOrgId) {
       // Direct join (for bootstrap case)
       orgId = directOrgId;
 
       // Verify organization exists and allows direct joining
-<<<<<<< HEAD
-      const orgDoc = await getFirestore_().doc(`orgs/${orgId}`).get();
-=======
       const orgDoc = await getDb().doc(`orgs/${orgId}`).get();
->>>>>>> 5d9bbe2f
       if (!orgDoc.exists) {
         return NextResponse.json<JoinOrgResponse>(
           { success: false, error: "Organization not found" },
@@ -180,14 +124,10 @@
       }
 
       // Only allow direct join if no members exist (bootstrap)
-<<<<<<< HEAD
-      const membersSnapshot = await getFirestore_().collection(`orgs/${orgId}/members`).limit(1).get();
-=======
       const membersSnapshot = await getDb()
         .collection(`orgs/${orgId}/members`)
         .limit(1)
         .get();
->>>>>>> 5d9bbe2f
       if (!membersSnapshot.empty) {
         return NextResponse.json<JoinOrgResponse>(
           { success: false, error: "Organization requires an invite code" },
@@ -204,11 +144,7 @@
     }
 
     // Verify organization exists
-<<<<<<< HEAD
-    const orgDoc = await getFirestore_().doc(`orgs/${orgId}`).get();
-=======
     const orgDoc = await getDb().doc(`orgs/${orgId}`).get();
->>>>>>> 5d9bbe2f
     if (!orgDoc.exists) {
       return NextResponse.json<JoinOrgResponse>(
         { success: false, error: "Organization not found" },
@@ -219,11 +155,7 @@
     const orgData = orgDoc.data();
 
     // Check if user is already a member
-<<<<<<< HEAD
-    const memberDoc = await getFirestore_().doc(`orgs/${orgId}/members/${uid}`).get();
-=======
     const memberDoc = await getDb().doc(`orgs/${orgId}/members/${uid}`).get();
->>>>>>> 5d9bbe2f
     if (memberDoc.exists) {
       return NextResponse.json<JoinOrgResponse>(
         {
