--- conflicted
+++ resolved
@@ -1,6 +1,5 @@
 "use client";
 
-<<<<<<< HEAD
 import React, { useState } from "react";
 import { useRouter } from "next/navigation";
 import Link from "next/link";
@@ -480,10 +479,4 @@
       </div>
     </div>
   );
-=======
-import { WelcomeStep } from "@/components/onboarding/welcome-step";
-
-export default function OnboardingPage() {
-  return <WelcomeStep onNext={() => {}} />;
->>>>>>> 5d9bbe2f
 }