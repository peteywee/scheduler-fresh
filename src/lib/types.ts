import { z } from "zod";

// User data model
export const UserSchema = z.object({
  uid: z.string(),
  email: z.string().email(),
  displayName: z.string().optional(),
  photoURL: z.string().optional(),
  primaryOrgId: z.string().optional(),
  createdAt: z.date(),
  updatedAt: z.date(),
});

export type User = z.infer<typeof UserSchema>;

// Organization data model
export const OrganizationSchema = z.object({
  id: z.string(),
  name: z.string().min(1, "Organization name is required"),
  description: z.string().optional(),
  ownerUid: z.string(),
  isPublic: z.boolean().default(false), // For org directory
  settings: z
    .object({
      allowPublicJoinRequests: z.boolean().default(true),
      requireApprovalForJoin: z.boolean().default(true),
    })
    .optional(),
  createdAt: z.date(),
  updatedAt: z.date(),
  createdBy: z.string(),
});

export type Organization = z.infer<typeof OrganizationSchema>;

// Organization member data model
export const OrgMemberSchema = z.object({
  uid: z.string(),
  orgId: z.string(),
  role: z.enum(["admin", "manager", "employee"]),
  joinedAt: z.date(),
  addedBy: z.string(),
  displayName: z.string().optional(),
  email: z.string().email().optional(),
});

export type OrgMember = z.infer<typeof OrgMemberSchema>;

// Invite code data model
export const InviteCodeSchema = z.object({
  code: z.string(),
  orgId: z.string(),
  createdBy: z.string(),
  createdAt: z.date(),
  expiresAt: z.date().optional(),
  maxUses: z.number().optional(), // null for unlimited
  currentUses: z.number().default(0),
  isActive: z.boolean().default(true),
  role: z.enum(["admin", "manager", "employee"]).default("employee"),
  notes: z.string().optional(),
});

export type InviteCode = z.infer<typeof InviteCodeSchema>;

// Join request data model
export const JoinRequestSchema = z.object({
  id: z.string(),
  orgId: z.string(),
  requestedBy: z.string(),
  requestedByEmail: z.string().email(),
  requestedByName: z.string().optional(),
  message: z.string().optional(),
  status: z.enum(["pending", "approved", "rejected"]).default("pending"),
  createdAt: z.date(),
  reviewedAt: z.date().optional(),
  reviewedBy: z.string().optional(),
  reviewNotes: z.string().optional(),
});

export type JoinRequest = z.infer<typeof JoinRequestSchema>;

// Custom claims for Firebase Auth
export const CustomClaimsSchema = z.object({
  orgId: z.string().optional(), // Primary org
  orgIds: z.array(z.string()).optional(), // All orgs user belongs to
  admin: z.boolean().optional(), // Global admin flag
  orgRole: z.string().optional(), // Role in primary org
  orgRoles: z.record(z.string(), z.string()).optional(), // Role per org { orgId: role }
});

export type CustomClaims = z.infer<typeof CustomClaimsSchema>;

// API request/response schemas
export const CreateInviteRequestSchema = z.object({
  orgId: z.string(),
  role: z.enum(["admin", "manager", "employee"]).default("employee"),
  expiresIn: z.number().optional(), // Days from now
  maxUses: z.number().optional(),
  notes: z.string().optional(),
});

export const JoinOrgRequestSchema = z.object({
  inviteCode: z.string().optional(),
  orgId: z.string().optional(), // For direct join without invite
});

export const RequestAccessSchema = z.object({
  orgId: z.string(),
  message: z.string().optional(),
});

export const ApproveRequestSchema = z.object({
  requestId: z.string(),
  approved: z.boolean(),
  role: z.enum(["admin", "manager", "employee"]).default("employee"),
  notes: z.string().optional(),
  orgId: z.string().optional(),
});

export const SwitchOrgRequestSchema = z.object({
  orgId: z.string(),
});

// API response types
export interface CreateInviteResponse {
  success: boolean;
  invite?: {
    code: string;
    shortCode: string; // formatted as orgId-code
    qrCodeUrl: string;
    expiresAt?: string;
    maxUses?: number;
  };
  error?: string;
}

export interface AuthMeResponse {
  authenticated: boolean;
  uid?: string;
  email?: string;
  emailVerified?: boolean;
  displayName?: string;
  photoURL?: string;
  customClaims?: CustomClaims;
  primaryOrg?: Organization;
  organizations?: Organization[];
}

export interface JoinOrgResponse {
  success: boolean;
  orgId?: string;
  orgName?: string;
  role?: string;
  error?: string;
}

export interface OrgSearchResponse {
  success: boolean;
  organizations?: Array<{
    id: string;
    name: string;
    description?: string;
    memberCount: number;
    allowsRequests: boolean;
  }>;
  error?: string;
}

// Utility functions for validation
export function validateInviteCode(
  code: string,
): { orgId: string; inviteCode: string } | null {
  const match = code.match(/^([a-zA-Z0-9_-]+)-([a-zA-Z0-9]+)$/);
  if (!match) return null;

  return {
    orgId: match[1],
    inviteCode: match[2],
  };
}

export function generateShortCode(orgId: string, inviteCode: string): string {
  return `${orgId}-${inviteCode}`;
}

export function sanitizeOrgId(name: string): string {
  return name
    .toLowerCase()
    .replace(/[^a-z0-9]/g, "-")
    .replace(/-+/g, "-")
    .replace(/^-|-$/g, "")
    .substring(0, 20);
}

// Shift data model
export const ShiftSchema = z.object({
  id: z.string(),
  orgId: z.string(),
<<<<<<< HEAD
  venueId: z.string().optional(),
  standId: z.string().optional(),
=======
  venueId: z.string().optional(), // Reference to venue where shift takes place
  standId: z.string().optional(), // Reference to stand/booth/zone within venue
>>>>>>> cd444b6f
  start: z.date(),
  end: z.date(),
  title: z.string().optional(),
  assignedTo: z.array(z.string()).optional(), // Array of user UIDs
  notes: z.string().optional(),
  createdAt: z.date(),
  updatedAt: z.date(),
});

export type Shift = z.infer<typeof ShiftSchema>;

// Venue data model
export const VenueSchema = z.object({
  id: z.string(),
  orgId: z.string(),
  name: z.string().min(1, "Venue name is required"),
  description: z.string().optional(),
  address: z.string().optional(),
  createdAt: z.date(),
  updatedAt: z.date(),
});

export type Venue = z.infer<typeof VenueSchema>;

// Stand/Booth/Zone data model (child of Venue)
export const StandSchema = z.object({
  id: z.string(),
  venueId: z.string(), // Parent venue reference
  orgId: z.string(),
  name: z.string().min(1, "Stand name is required"), // e.g., "Booth 12", "Zone A"
  description: z.string().optional(),
  createdAt: z.date(),
  updatedAt: z.date(),
});

export type Stand = z.infer<typeof StandSchema>;<|MERGE_RESOLUTION|>--- conflicted
+++ resolved
@@ -196,13 +196,9 @@
 export const ShiftSchema = z.object({
   id: z.string(),
   orgId: z.string(),
-<<<<<<< HEAD
-  venueId: z.string().optional(),
-  standId: z.string().optional(),
-=======
+
   venueId: z.string().optional(), // Reference to venue where shift takes place
   standId: z.string().optional(), // Reference to stand/booth/zone within venue
->>>>>>> cd444b6f
   start: z.date(),
   end: z.date(),
   title: z.string().optional(),
