--- conflicted
+++ resolved
@@ -2,15 +2,6 @@
 
 import { useState } from "react";
 import Image from "next/image";
-<<<<<<< HEAD
-import {
-  Plus,
-  QrCode,
-  Copy,
-  ExternalLink,
-  Users,
-  MoreHorizontal,
-=======
 import { 
   Plus, 
   QrCode, 
@@ -18,7 +9,6 @@
   ExternalLink, 
   Users, 
   MoreHorizontal
->>>>>>> 5d9bbe2f
 } from "lucide-react";
 
 import { Button } from "@/components/ui/button";
@@ -259,17 +249,7 @@
                 <form onSubmit={handleCreateInvite} className="space-y-4">
                   <div className="space-y-2">
                     <Label htmlFor="role">Role</Label>
-<<<<<<< HEAD
-                    <Select
-                      value={createForm.role}
-                      onValueChange={(
-                        value: "admin" | "manager" | "employee",
-                      ) => setCreateForm({ ...createForm, role: value })}
-                    >
-                      {" "}
-=======
                     <Select value={createForm.role} onValueChange={(value: "admin" | "manager" | "employee") => setCreateForm({ ...createForm, role: value })}>
->>>>>>> 5d9bbe2f
                       <SelectTrigger>
                         <SelectValue />
                       </SelectTrigger>
