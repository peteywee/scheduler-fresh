--- conflicted
+++ resolved
@@ -2,11 +2,8 @@
 import { resolve } from 'path'
 
 export default defineConfig({
-<<<<<<< HEAD
-=======
   // eslint-disable-next-line @typescript-eslint/no-explicit-any
   plugins: [react()] as any, // Type compatibility with mixed Rollup versions
->>>>>>> 05d220df
   test: {
     globals: true,
     environment: 'node',
